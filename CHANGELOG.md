--- conflicted
+++ resolved
@@ -4,11 +4,8 @@
 - [#2456](https://github.com/poanetwork/blockscout/pull/2456) - fetch pending transactions for geth
 
 ### Fixes
-<<<<<<< HEAD
 - [#2463](https://github.com/poanetwork/blockscout/pull/2463) - dark theme fixes
-=======
 - [#2459](https://github.com/poanetwork/blockscout/pull/2459) - fix top addresses query
->>>>>>> cb79fa59
 - [#2425](https://github.com/poanetwork/blockscout/pull/2425) - Force to show address view for checksummed address even if it is not in DB
 
 ### Chore
