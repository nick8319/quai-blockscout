## Current

### Features
<<<<<<< HEAD
- [#2679](https://github.com/poanetwork/blockscout/pull/2679) - added fixed height for card chain blocks and card chain transactions
=======
- [#2665](https://github.com/poanetwork/blockscout/pull/2665) - new menu layout for mobile devices
- [#2679](https://github.com/poanetwork/blockscout/pull/2679) - added fixed height for card chain blocks and card chain transactions 
>>>>>>> e7080634
- [#2678](https://github.com/poanetwork/blockscout/pull/2678) - fixed dashboard banner height bug
- [#2672](https://github.com/poanetwork/blockscout/pull/2672) - added new theme for xUSDT
- [#2663](https://github.com/poanetwork/blockscout/pull/2663) - Fetch address counters in parallel

### Fixes
- [#2684](https://github.com/poanetwork/blockscout/pull/2684) - do not filter pending logs
- [#2682](https://github.com/poanetwork/blockscout/pull/2682) - Use Task.start instead of Task.async in caches
<<<<<<< HEAD
- [#2687](https://github.com/poanetwork/blockscout/pull/2687) - remove non-consensus token transfers, logs when inserting new consensus blocks

=======
- [#2671](https://github.com/poanetwork/blockscout/pull/2671) - fixed buttons color at smart contract section 
>>>>>>> e7080634
### Chore


## 2.0.4-beta

### Features
- [#2636](https://github.com/poanetwork/blockscout/pull/2636) - Execute all address' transactions page queries in parallel
- [#2596](https://github.com/poanetwork/blockscout/pull/2596) - support AuRa's empty step reward type
- [#2588](https://github.com/poanetwork/blockscout/pull/2588) - add verification submission comment
- [#2505](https://github.com/poanetwork/blockscout/pull/2505) - support POA Network emission rewards
- [#2581](https://github.com/poanetwork/blockscout/pull/2581) - Add generic Map-like Cache behaviour and implementation
- [#2561](https://github.com/poanetwork/blockscout/pull/2561) - Add token's type to the response of tokenlist method
- [#2555](https://github.com/poanetwork/blockscout/pull/2555) - find and show decoding candidates for logs
- [#2499](https://github.com/poanetwork/blockscout/pull/2499) - import emission reward ranges
- [#2497](https://github.com/poanetwork/blockscout/pull/2497) - Add generic Ordered Cache behaviour and implementation

### Fixes
- [#2659](https://github.com/poanetwork/blockscout/pull/2659) - Multipurpose front-end part update
- [#2640](https://github.com/poanetwork/blockscout/pull/2640) - SVG network icons
- [#2635](https://github.com/poanetwork/blockscout/pull/2635) - optimize ERC721 inventory query
- [#2626](https://github.com/poanetwork/blockscout/pull/2626) - Fixing 2 Mobile UI Issues
- [#2623](https://github.com/poanetwork/blockscout/pull/2623) - fix a blinking test
- [#2616](https://github.com/poanetwork/blockscout/pull/2616) - deduplicate coin history records by delta
- [#2613](https://github.com/poanetwork/blockscout/pull/2613) - fix getminedblocks rpc endpoint
- [#2612](https://github.com/poanetwork/blockscout/pull/2612) - Add cache updating independently from Indexer
- [#2610](https://github.com/poanetwork/blockscout/pull/2610) - use CoinGecko instead of CoinMarketcap for exchange rates
- [#2592](https://github.com/poanetwork/blockscout/pull/2592) - process new metadata format for whisper
- [#2591](https://github.com/poanetwork/blockscout/pull/2591) - Fix url error in API page
- [#2572](https://github.com/poanetwork/blockscout/pull/2572) - Ease non-critical css
- [#2570](https://github.com/poanetwork/blockscout/pull/2570) - Network icons preload
- [#2569](https://github.com/poanetwork/blockscout/pull/2569) - do not fetch emission rewards for transactions csv exporter
- [#2568](https://github.com/poanetwork/blockscout/pull/2568) - filter pending token transfers
- [#2564](https://github.com/poanetwork/blockscout/pull/2564) - fix first page button for uncles and reorgs
- [#2563](https://github.com/poanetwork/blockscout/pull/2563) - Fix view less transfers button
- [#2538](https://github.com/poanetwork/blockscout/pull/2538) - fetch the last not empty coin balance records
- [#2468](https://github.com/poanetwork/blockscout/pull/2468) - fix confirmations for non consensus blocks

### Chore
- [#2646](https://github.com/poanetwork/blockscout/pull/2646) - Added Xerom to list of Additional Chains using BlockScout
- [#2634](https://github.com/poanetwork/blockscout/pull/2634) - add Lukso to networks dropdown
- [#2617](https://github.com/poanetwork/blockscout/pull/2617) - skip cache update if there are no blocks inserted
- [#2611](https://github.com/poanetwork/blockscout/pull/2611) - fix js dependency vulnerabilities
- [#2594](https://github.com/poanetwork/blockscout/pull/2594) - do not start genesis data fetching periodically
- [#2590](https://github.com/poanetwork/blockscout/pull/2590) - restore backward compatablity with old releases
- [#2577](https://github.com/poanetwork/blockscout/pull/2577) - Need recompile column in the env vars table
- [#2574](https://github.com/poanetwork/blockscout/pull/2574) - limit request body in json rpc error
- [#2566](https://github.com/poanetwork/blockscout/pull/2566) - upgrade absinthe phoenix


## 2.0.3-beta

### Features
- [#2433](https://github.com/poanetwork/blockscout/pull/2433) - Add a functionality to try Eth RPC methods in the documentation
- [#2529](https://github.com/poanetwork/blockscout/pull/2529) - show both eth value and token transfers on transaction overview page
- [#2376](https://github.com/poanetwork/blockscout/pull/2376) - Split API and WebApp routes
- [#2477](https://github.com/poanetwork/blockscout/pull/2477) - aggregate token transfers on transaction page
- [#2458](https://github.com/poanetwork/blockscout/pull/2458) - Add LAST_BLOCK var to add ability indexing in the range of blocks
- [#2456](https://github.com/poanetwork/blockscout/pull/2456) - fetch pending transactions for geth
- [#2403](https://github.com/poanetwork/blockscout/pull/2403) - Return gasPrice field at the result of gettxinfo method

### Fixes
- [#2562](https://github.com/poanetwork/blockscout/pull/2562) - Fix dark theme flickering
- [#2560](https://github.com/poanetwork/blockscout/pull/2560) - fix slash before not empty path in docs
- [#2559](https://github.com/poanetwork/blockscout/pull/2559) - fix rsk total supply for empty exchange rate
- [#2553](https://github.com/poanetwork/blockscout/pull/2553) - Dark theme import to the end of sass
- [#2550](https://github.com/poanetwork/blockscout/pull/2550) - correctly encode decimal values for frontend
- [#2549](https://github.com/poanetwork/blockscout/pull/2549) - Fix wrong colour of tooltip
- [#2548](https://github.com/poanetwork/blockscout/pull/2548) - CSS preload support in Firefox
- [#2547](https://github.com/poanetwork/blockscout/pull/2547) - do not show eth value if it's zero on the transaction overview page
- [#2543](https://github.com/poanetwork/blockscout/pull/2543) - do not hide search input during logs search
- [#2524](https://github.com/poanetwork/blockscout/pull/2524) - fix dark theme validator data styles
- [#2532](https://github.com/poanetwork/blockscout/pull/2532) - don't show empty token transfers on the transaction overview page
- [#2528](https://github.com/poanetwork/blockscout/pull/2528) - fix coin history chart data
- [#2520](https://github.com/poanetwork/blockscout/pull/2520) - Hide loading message when fetching is failed
- [#2523](https://github.com/poanetwork/blockscout/pull/2523) - Avoid importing internal_transactions of pending transactions
- [#2519](https://github.com/poanetwork/blockscout/pull/2519) - enable `First` page button in pagination
- [#2518](https://github.com/poanetwork/blockscout/pull/2518) - create suggested indexes
- [#2517](https://github.com/poanetwork/blockscout/pull/2517) - remove duplicate indexes
- [#2515](https://github.com/poanetwork/blockscout/pull/2515) - do not aggregate NFT token transfers
- [#2514](https://github.com/poanetwork/blockscout/pull/2514) - Isolating of staking dapp css && extracting of non-critical css
- [#2512](https://github.com/poanetwork/blockscout/pull/2512) - alert link fix
- [#2509](https://github.com/poanetwork/blockscout/pull/2509) - value-ticker gaps fix
- [#2508](https://github.com/poanetwork/blockscout/pull/2508) - logs view columns fix
- [#2506](https://github.com/poanetwork/blockscout/pull/2506) - fix two active tab in the top menu
- [#2503](https://github.com/poanetwork/blockscout/pull/2503) - Mitigate autocompletion library influence to page loading performance
- [#2502](https://github.com/poanetwork/blockscout/pull/2502) - increase reward task timeout
- [#2463](https://github.com/poanetwork/blockscout/pull/2463) - dark theme fixes
- [#2496](https://github.com/poanetwork/blockscout/pull/2496) - fix docker build
- [#2495](https://github.com/poanetwork/blockscout/pull/2495) - fix logs for indexed chain
- [#2459](https://github.com/poanetwork/blockscout/pull/2459) - fix top addresses query
- [#2425](https://github.com/poanetwork/blockscout/pull/2425) - Force to show address view for checksummed address even if it is not in DB
- [#2551](https://github.com/poanetwork/blockscout/pull/2551) - Correctly handle dynamically created Bootstrap tooltips

### Chore
- [#2554](https://github.com/poanetwork/blockscout/pull/2554) - remove extra slash for endpoint url in docs
- [#2552](https://github.com/poanetwork/blockscout/pull/2552) - remove brackets for token holders percentage
- [#2507](https://github.com/poanetwork/blockscout/pull/2507) - update minor version of ecto, ex_machina, phoenix_live_reload
- [#2516](https://github.com/poanetwork/blockscout/pull/2516) - update absinthe plug from fork
- [#2473](https://github.com/poanetwork/blockscout/pull/2473) - get rid of cldr warnings
- [#2402](https://github.com/poanetwork/blockscout/pull/2402) - bump otp version to 22.0
- [#2492](https://github.com/poanetwork/blockscout/pull/2492) - hide decoded row if event is not decoded
- [#2490](https://github.com/poanetwork/blockscout/pull/2490) - enable credo duplicated code check
- [#2432](https://github.com/poanetwork/blockscout/pull/2432) - bump credo version
- [#2457](https://github.com/poanetwork/blockscout/pull/2457) - update mix.lock
- [#2435](https://github.com/poanetwork/blockscout/pull/2435) - Replace deprecated extract-text-webpack-plugin with mini-css-extract-plugin
- [#2450](https://github.com/poanetwork/blockscout/pull/2450) - Fix clearance of logs and node_modules folders in clearing script
- [#2434](https://github.com/poanetwork/blockscout/pull/2434) - get rid of timex warnings
- [#2402](https://github.com/poanetwork/blockscout/pull/2402) - bump otp version to 22.0
- [#2373](https://github.com/poanetwork/blockscout/pull/2373) - Add script to validate internal_transactions constraint for large DBs


## 2.0.2-beta

### Features
- [#2412](https://github.com/poanetwork/blockscout/pull/2412) - dark theme
- [#2399](https://github.com/poanetwork/blockscout/pull/2399) - decode verified smart contract's logs
- [#2391](https://github.com/poanetwork/blockscout/pull/2391) - Controllers Improvements
- [#2379](https://github.com/poanetwork/blockscout/pull/2379) - Disable network selector when is empty
- [#2374](https://github.com/poanetwork/blockscout/pull/2374) - decode constructor arguments for verified smart contracts
- [#2366](https://github.com/poanetwork/blockscout/pull/2366) - paginate eth logs
- [#2360](https://github.com/poanetwork/blockscout/pull/2360) - add default evm version to smart contract verification
- [#2352](https://github.com/poanetwork/blockscout/pull/2352) - Fetch rewards in parallel with transactions
- [#2294](https://github.com/poanetwork/blockscout/pull/2294) - add healthy block period checking endpoint
- [#2324](https://github.com/poanetwork/blockscout/pull/2324) - set timeout for loading message on the main page

### Fixes
- [#2421](https://github.com/poanetwork/blockscout/pull/2421) - Fix hiding of loader for txs on the main page
- [#2420](https://github.com/poanetwork/blockscout/pull/2420) - fetch data from cache in healthy endpoint
- [#2416](https://github.com/poanetwork/blockscout/pull/2416) - Fix "page not found" handling in the router
- [#2413](https://github.com/poanetwork/blockscout/pull/2413) - remove outer tables for decoded data
- [#2410](https://github.com/poanetwork/blockscout/pull/2410) - preload smart contract for logs decoding
- [#2405](https://github.com/poanetwork/blockscout/pull/2405) - added templates for table loader and tile loader
- [#2398](https://github.com/poanetwork/blockscout/pull/2398) - show only one decoded candidate
- [#2389](https://github.com/poanetwork/blockscout/pull/2389) - Reduce Lodash lib size (86% of lib methods are not used)
- [#2388](https://github.com/poanetwork/blockscout/pull/2388) - add create2 support to geth's js tracer
- [#2387](https://github.com/poanetwork/blockscout/pull/2387) - fix not existing keys in transaction json rpc
- [#2378](https://github.com/poanetwork/blockscout/pull/2378) - Page performance: exclude moment.js localization files except EN, remove unused css
- [#2368](https://github.com/poanetwork/blockscout/pull/2368) - add two columns of smart contract info
- [#2375](https://github.com/poanetwork/blockscout/pull/2375) - Update created_contract_code_indexed_at on transaction import conflict
- [#2346](https://github.com/poanetwork/blockscout/pull/2346) - Avoid fetching internal transactions of blocks that still need refetching
- [#2350](https://github.com/poanetwork/blockscout/pull/2350) - fix invalid User agent headers
- [#2345](https://github.com/poanetwork/blockscout/pull/2345) - do not override existing market records
- [#2337](https://github.com/poanetwork/blockscout/pull/2337) - set url params for prod explicitly
- [#2341](https://github.com/poanetwork/blockscout/pull/2341) - fix transaction input json encoding
- [#2311](https://github.com/poanetwork/blockscout/pull/2311) - fix market history overriding with zeroes
- [#2310](https://github.com/poanetwork/blockscout/pull/2310) - parse url for api docs
- [#2299](https://github.com/poanetwork/blockscout/pull/2299) - fix interpolation in error message
- [#2303](https://github.com/poanetwork/blockscout/pull/2303) - fix transaction csv download link
- [#2304](https://github.com/poanetwork/blockscout/pull/2304) - footer grid fix for md resolution
- [#2291](https://github.com/poanetwork/blockscout/pull/2291) - dashboard fix for md resolution, transactions load fix, block info row fix, addresses page issue, check mark issue
- [#2326](https://github.com/poanetwork/blockscout/pull/2326) - fix nested constructor arguments

### Chore
- [#2422](https://github.com/poanetwork/blockscout/pull/2422) - check if address_id is binary in token_transfers_csv endpoint
- [#2418](https://github.com/poanetwork/blockscout/pull/2418) - Remove parentheses in market cap percentage
- [#2401](https://github.com/poanetwork/blockscout/pull/2401) - add ENV vars to manage updating period of average block time and market history cache
- [#2363](https://github.com/poanetwork/blockscout/pull/2363) - add parameters example for eth rpc
- [#2342](https://github.com/poanetwork/blockscout/pull/2342) - Upgrade Postgres image version in Docker setup
- [#2325](https://github.com/poanetwork/blockscout/pull/2325) - Reduce function input to address' hash only where possible
- [#2323](https://github.com/poanetwork/blockscout/pull/2323) - Group Explorer caches
- [#2305](https://github.com/poanetwork/blockscout/pull/2305) - Improve Address controllers
- [#2302](https://github.com/poanetwork/blockscout/pull/2302) - fix names for xDai source
- [#2289](https://github.com/poanetwork/blockscout/pull/2289) - Optional websockets for dev environment
- [#2307](https://github.com/poanetwork/blockscout/pull/2307) - add GoJoy to README
- [#2293](https://github.com/poanetwork/blockscout/pull/2293) - remove request idle timeout configuration
- [#2255](https://github.com/poanetwork/blockscout/pull/2255) - bump elixir version to 1.9.0


## 2.0.1-beta

### Features
- [#2283](https://github.com/poanetwork/blockscout/pull/2283) - Add transactions cache
- [#2182](https://github.com/poanetwork/blockscout/pull/2182) - add market history cache
- [#2109](https://github.com/poanetwork/blockscout/pull/2109) - use bigger updates instead of `Multi` transactions in BlocksTransactionsMismatch
- [#2075](https://github.com/poanetwork/blockscout/pull/2075) - add blocks cache
- [#2151](https://github.com/poanetwork/blockscout/pull/2151) - hide dropdown menu then other networks list is empty
- [#2191](https://github.com/poanetwork/blockscout/pull/2191) - allow to configure token metadata update interval
- [#2146](https://github.com/poanetwork/blockscout/pull/2146) - feat: add eth_getLogs rpc endpoint
- [#2216](https://github.com/poanetwork/blockscout/pull/2216) - Improve token's controllers by avoiding unnecessary preloads
- [#2235](https://github.com/poanetwork/blockscout/pull/2235) - save and show additional validation fields to smart contract
- [#2190](https://github.com/poanetwork/blockscout/pull/2190) - show all token transfers
- [#2193](https://github.com/poanetwork/blockscout/pull/2193) - feat: add BLOCKSCOUT_HOST, and use it in API docs
- [#2266](https://github.com/poanetwork/blockscout/pull/2266) - allow excluding uncles from average block time calculation

### Fixes
- [#2290](https://github.com/poanetwork/blockscout/pull/2290) - Add eth_get_balance.json to AddressView's render
- [#2286](https://github.com/poanetwork/blockscout/pull/2286) - banner stats issues on sm resolutions, transactions title issue
- [#2284](https://github.com/poanetwork/blockscout/pull/2284) - add 404 status for not existing pages
- [#2244](https://github.com/poanetwork/blockscout/pull/2244) - fix internal transactions failing to be indexed because of constraint
- [#2281](https://github.com/poanetwork/blockscout/pull/2281) - typo issues, dropdown issues
- [#2278](https://github.com/poanetwork/blockscout/pull/2278) - increase threshold for scientific notation
- [#2275](https://github.com/poanetwork/blockscout/pull/2275) - Description for networks selector
- [#2263](https://github.com/poanetwork/blockscout/pull/2263) - added an ability to close network selector on outside click
- [#2257](https://github.com/poanetwork/blockscout/pull/2257) - 'download csv' button added to different tabs
- [#2242](https://github.com/poanetwork/blockscout/pull/2242) - added styles for 'download csv' button
- [#2261](https://github.com/poanetwork/blockscout/pull/2261) - header logo aligned to the center properly
- [#2254](https://github.com/poanetwork/blockscout/pull/2254) - search length issue, tile link wrapping issue
- [#2238](https://github.com/poanetwork/blockscout/pull/2238) - header content alignment issue, hide navbar on outside click
- [#2229](https://github.com/poanetwork/blockscout/pull/2229) - gap issue between qr and copy button in token transfers, top cards width and height issue
- [#2201](https://github.com/poanetwork/blockscout/pull/2201) - footer columns fix
- [#2179](https://github.com/poanetwork/blockscout/pull/2179) - fix docker build error
- [#2165](https://github.com/poanetwork/blockscout/pull/2165) - sort blocks by timestamp when calculating average block time
- [#2175](https://github.com/poanetwork/blockscout/pull/2175) - fix coinmarketcap response errors
- [#2164](https://github.com/poanetwork/blockscout/pull/2164) - fix large numbers in balance view card
- [#2155](https://github.com/poanetwork/blockscout/pull/2155) - fix pending transaction query
- [#2183](https://github.com/poanetwork/blockscout/pull/2183) - tile content aligning for mobile resolution fix, dai logo fix
- [#2162](https://github.com/poanetwork/blockscout/pull/2162) - contract creation tile color changed
- [#2144](https://github.com/poanetwork/blockscout/pull/2144) - 'page not found' images path fixed for goerli
- [#2142](https://github.com/poanetwork/blockscout/pull/2142) - Removed posdao theme and logo, added 'page not found' image for goerli
- [#2138](https://github.com/poanetwork/blockscout/pull/2138) - badge colors issue, api titles issue
- [#2129](https://github.com/poanetwork/blockscout/pull/2129) - Fix for width of explorer elements
- [#2121](https://github.com/poanetwork/blockscout/pull/2121) - Binding of 404 page
- [#2120](https://github.com/poanetwork/blockscout/pull/2120) - footer links and socials focus color issue
- [#2113](https://github.com/poanetwork/blockscout/pull/2113) - renewed logos for rsk, dai, blockscout; themes color changes for lukso; error images for lukso
- [#2112](https://github.com/poanetwork/blockscout/pull/2112) - themes color improvements, dropdown color issue
- [#2110](https://github.com/poanetwork/blockscout/pull/2110) - themes colors issues, ui issues
- [#2103](https://github.com/poanetwork/blockscout/pull/2103) - ui issues for all themes
- [#2090](https://github.com/poanetwork/blockscout/pull/2090) - updated some ETC theme colors
- [#2096](https://github.com/poanetwork/blockscout/pull/2096) - RSK theme fixes
- [#2093](https://github.com/poanetwork/blockscout/pull/2093) - detect token transfer type for deprecated erc721 spec
- [#2111](https://github.com/poanetwork/blockscout/pull/2111) - improve address transaction controller
- [#2108](https://github.com/poanetwork/blockscout/pull/2108) - fix uncle fetching without full transactions
- [#2128](https://github.com/poanetwork/blockscout/pull/2128) - add new function clause for uncle errors
- [#2123](https://github.com/poanetwork/blockscout/pull/2123) - fix coins percentage view
- [#2119](https://github.com/poanetwork/blockscout/pull/2119) - fix map logging
- [#2130](https://github.com/poanetwork/blockscout/pull/2130) - fix navigation
- [#2148](https://github.com/poanetwork/blockscout/pull/2148) - filter pending logs
- [#2147](https://github.com/poanetwork/blockscout/pull/2147) - add rsk format of checksum
- [#2149](https://github.com/poanetwork/blockscout/pull/2149) - remove pending transaction count
- [#2177](https://github.com/poanetwork/blockscout/pull/2177) - remove duplicate entries from UncleBlock's Fetcher
- [#2169](https://github.com/poanetwork/blockscout/pull/2169) - add more validator reward types for xDai
- [#2173](https://github.com/poanetwork/blockscout/pull/2173) - handle correctly empty transactions
- [#2174](https://github.com/poanetwork/blockscout/pull/2174) - fix reward channel joining
- [#2186](https://github.com/poanetwork/blockscout/pull/2186) - fix net version test
- [#2196](https://github.com/poanetwork/blockscout/pull/2196) - Nethermind client fixes
- [#2237](https://github.com/poanetwork/blockscout/pull/2237) - fix rsk total_supply
- [#2198](https://github.com/poanetwork/blockscout/pull/2198) - reduce transaction status and error constraint
- [#2167](https://github.com/poanetwork/blockscout/pull/2167) - feat: document eth rpc api mimicking endpoints
- [#2225](https://github.com/poanetwork/blockscout/pull/2225) - fix metadata decoding in Solidity 0.5.9 smart contract verification
- [#2204](https://github.com/poanetwork/blockscout/pull/2204) - fix large contract verification
- [#2258](https://github.com/poanetwork/blockscout/pull/2258) - reduce BlocksTransactionsMismatch memory footprint
- [#2247](https://github.com/poanetwork/blockscout/pull/2247) - hide logs search if there are no logs
- [#2248](https://github.com/poanetwork/blockscout/pull/2248) - sort block after query execution for average block time
- [#2249](https://github.com/poanetwork/blockscout/pull/2249) - More transaction controllers improvements
- [#2267](https://github.com/poanetwork/blockscout/pull/2267) - Modify implementation of `where_transaction_has_multiple_internal_transactions`
- [#2270](https://github.com/poanetwork/blockscout/pull/2270) - Remove duplicate params in `Indexer.Fetcher.TokenBalance`
- [#2268](https://github.com/poanetwork/blockscout/pull/2268) - remove not existing assigns in html code
- [#2276](https://github.com/poanetwork/blockscout/pull/2276) - remove port in docs

### Chore
- [#2127](https://github.com/poanetwork/blockscout/pull/2127) - use previouse chromedriver version
- [#2118](https://github.com/poanetwork/blockscout/pull/2118) - show only the last decompiled contract
- [#2255](https://github.com/poanetwork/blockscout/pull/2255) - upgrade elixir version to 1.9.0
- [#2256](https://github.com/poanetwork/blockscout/pull/2256) - use the latest version of chromedriver


## 2.0.0-beta

### Features
- [#2044](https://github.com/poanetwork/blockscout/pull/2044) - New network selector.
- [#2091](https://github.com/poanetwork/blockscout/pull/2091) - Added "Question" modal.
- [#1963](https://github.com/poanetwork/blockscout/pull/1963), [#1959](https://github.com/poanetwork/blockscout/pull/1959), [#1948](https://github.com/poanetwork/blockscout/pull/1948), [#1936](https://github.com/poanetwork/blockscout/pull/1936), [#1925](https://github.com/poanetwork/blockscout/pull/1925), [#1922](https://github.com/poanetwork/blockscout/pull/1922), [#1903](https://github.com/poanetwork/blockscout/pull/1903), [#1874](https://github.com/poanetwork/blockscout/pull/1874), [#1895](https://github.com/poanetwork/blockscout/pull/1895), [#2031](https://github.com/poanetwork/blockscout/pull/2031), [#2073](https://github.com/poanetwork/blockscout/pull/2073), [#2074](https://github.com/poanetwork/blockscout/pull/2074),  - added new themes and logos for poa, eth, rinkeby, goerli, ropsten, kovan, sokol, xdai, etc, rsk and default theme
- [#1726](https://github.com/poanetwork/blockscout/pull/2071) - Updated styles for the new smart contract page.
- [#2081](https://github.com/poanetwork/blockscout/pull/2081) - Tooltip for 'more' button, explorers logos added
- [#2010](https://github.com/poanetwork/blockscout/pull/2010) - added "block not found" and "tx not found pages"
- [#1928](https://github.com/poanetwork/blockscout/pull/1928) - pagination styles were updated
- [#1940](https://github.com/poanetwork/blockscout/pull/1940) - qr modal button and background issue
- [#1907](https://github.com/poanetwork/blockscout/pull/1907) - dropdown color bug fix (lukso theme) and tooltip color bug fix
- [#1859](https://github.com/poanetwork/blockscout/pull/1859) - feat: show raw transaction traces
- [#1941](https://github.com/poanetwork/blockscout/pull/1941) - feat: add on demand fetching and stale attr to rpc
- [#1957](https://github.com/poanetwork/blockscout/pull/1957) - Calculate stakes ratio before insert pools
- [#1956](https://github.com/poanetwork/blockscout/pull/1956) - add logs tab to address
- [#1952](https://github.com/poanetwork/blockscout/pull/1952) - feat: exclude empty contracts by default
- [#1954](https://github.com/poanetwork/blockscout/pull/1954) - feat: use creation init on self destruct
- [#2036](https://github.com/poanetwork/blockscout/pull/2036) - New tables for staking pools and delegators
- [#1974](https://github.com/poanetwork/blockscout/pull/1974) - feat: previous page button logic
- [#1999](https://github.com/poanetwork/blockscout/pull/1999) - load data async on addresses page
- [#1807](https://github.com/poanetwork/blockscout/pull/1807) - New theming capabilites.
- [#2040](https://github.com/poanetwork/blockscout/pull/2040) - Verification links to other explorers for ETH
- [#2037](https://github.com/poanetwork/blockscout/pull/2037) - add address logs search functionality
- [#2012](https://github.com/poanetwork/blockscout/pull/2012) - make all pages pagination async
- [#2064](https://github.com/poanetwork/blockscout/pull/2064) - feat: add fields to tx apis, small cleanups
- [#2100](https://github.com/poanetwork/blockscout/pull/2100) - feat: eth_get_balance rpc endpoint

### Fixes
- [#2228](https://github.com/poanetwork/blockscout/pull/2228) - favorites duplication issues, active radio issue
- [#2207](https://github.com/poanetwork/blockscout/pull/2207) - new 'download csv' button design
- [#2206](https://github.com/poanetwork/blockscout/pull/2206) - added styles for 'Download All Transactions as CSV' button
- [#2099](https://github.com/poanetwork/blockscout/pull/2099) - logs search input width
- [#2098](https://github.com/poanetwork/blockscout/pull/2098) - nav dropdown issue, logo size issue
- [#2082](https://github.com/poanetwork/blockscout/pull/2082) - dropdown styles, tooltip gap fix, 404 page added
- [#2077](https://github.com/poanetwork/blockscout/pull/2077) - ui issues
- [#2072](https://github.com/poanetwork/blockscout/pull/2072) - Fixed checkmarks not showing correctly in tabs.
- [#2066](https://github.com/poanetwork/blockscout/pull/2066) - fixed length of logs search input
- [#2056](https://github.com/poanetwork/blockscout/pull/2056) - log search form styles added
- [#2043](https://github.com/poanetwork/blockscout/pull/2043) - Fixed modal dialog width for 'verify other explorers'
- [#2025](https://github.com/poanetwork/blockscout/pull/2025) - Added a new color to display transactions' errors.
- [#2033](https://github.com/poanetwork/blockscout/pull/2033) - Header nav. dropdown active element color issue
- [#2019](https://github.com/poanetwork/blockscout/pull/2019) - Fixed the missing tx hashes.
- [#2020](https://github.com/poanetwork/blockscout/pull/2020) - Fixed a bug triggered when a second click to a selected tab caused the other tabs to hide.
- [#1944](https://github.com/poanetwork/blockscout/pull/1944) - fixed styles for token's dropdown.
- [#1926](https://github.com/poanetwork/blockscout/pull/1926) - status label alignment
- [#1849](https://github.com/poanetwork/blockscout/pull/1849) - Improve chains menu
- [#1868](https://github.com/poanetwork/blockscout/pull/1868) - fix: logs list endpoint performance
- [#1822](https://github.com/poanetwork/blockscout/pull/1822) - Fix style breaks in decompiled contract code view
- [#1885](https://github.com/poanetwork/blockscout/pull/1885) - highlight reserved words in decompiled code
- [#1896](https://github.com/poanetwork/blockscout/pull/1896) - re-query tokens in top nav automplete
- [#1905](https://github.com/poanetwork/blockscout/pull/1905) - fix reorgs, uncles pagination
- [#1904](https://github.com/poanetwork/blockscout/pull/1904) - fix `BLOCK_COUNT_CACHE_TTL` env var type
- [#1915](https://github.com/poanetwork/blockscout/pull/1915) - fallback to 2 latest evm versions
- [#1937](https://github.com/poanetwork/blockscout/pull/1937) - Check the presence of overlap[i] object before retrieving properties from it
- [#1960](https://github.com/poanetwork/blockscout/pull/1960) - do not remove bold text in decompiled contacts
- [#1966](https://github.com/poanetwork/blockscout/pull/1966) - fix: add fields for contract filter performance
- [#2017](https://github.com/poanetwork/blockscout/pull/2017) - fix: fix to/from filters on tx list pages
- [#2008](https://github.com/poanetwork/blockscout/pull/2008) - add new function clause for xDai network beneficiaries
- [#2009](https://github.com/poanetwork/blockscout/pull/2009) - addresses page improvements
- [#2027](https://github.com/poanetwork/blockscout/pull/2027) - fix: `BlocksTransactionsMismatch` ignoring blocks without transactions
- [#2062](https://github.com/poanetwork/blockscout/pull/2062) - fix: uniq by hash, instead of transaction
- [#2052](https://github.com/poanetwork/blockscout/pull/2052) - allow bytes32 for name and symbol
- [#2047](https://github.com/poanetwork/blockscout/pull/2047) - fix: show creating internal transactions
- [#2014](https://github.com/poanetwork/blockscout/pull/2014) - fix: use better queries for listLogs endpoint
- [#2027](https://github.com/poanetwork/blockscout/pull/2027) - fix: `BlocksTransactionsMismatch` ignoring blocks without transactions
- [#2070](https://github.com/poanetwork/blockscout/pull/2070) - reduce `max_concurrency` of `BlocksTransactionsMismatch` fetcher
- [#2083](https://github.com/poanetwork/blockscout/pull/2083) - allow total_difficuly to be nil
- [#2086](https://github.com/poanetwork/blockscout/pull/2086) - fix geth's staticcall without output

### Chore

- [#1900](https://github.com/poanetwork/blockscout/pull/1900) - SUPPORTED_CHAINS ENV var
- [#1958](https://github.com/poanetwork/blockscout/pull/1958) - Default value for release link env var
- [#1964](https://github.com/poanetwork/blockscout/pull/1964) - ALLOWED_EVM_VERSIONS env var
- [#1975](https://github.com/poanetwork/blockscout/pull/1975) - add log index to transaction view
- [#1988](https://github.com/poanetwork/blockscout/pull/1988) - Fix wrong parity tasks names in Circle CI
- [#2000](https://github.com/poanetwork/blockscout/pull/2000) - docker/Makefile: always set a container name
- [#2018](https://github.com/poanetwork/blockscout/pull/2018) - Use PORT env variable in dev config
- [#2055](https://github.com/poanetwork/blockscout/pull/2055) - Increase timeout for geth indexers
- [#2069](https://github.com/poanetwork/blockscout/pull/2069) - Docsify integration: static docs page generation


## 1.3.15-beta

### Features

- [#1857](https://github.com/poanetwork/blockscout/pull/1857) - Re-implement Geth JS internal transaction tracer in Elixir
- [#1989](https://github.com/poanetwork/blockscout/pull/1989) - fix: consolidate address w/ balance one at a time
- [#2002](https://github.com/poanetwork/blockscout/pull/2002) - Get estimated count of blocks when cache is empty

### Fixes

- [#1869](https://github.com/poanetwork/blockscout/pull/1869) - Fix output and gas extraction in JS tracer for Geth
- [#1992](https://github.com/poanetwork/blockscout/pull/1992) - fix: support https for wobserver polling
- [#2027](https://github.com/poanetwork/blockscout/pull/2027) - fix: `BlocksTransactionsMismatch` ignoring blocks without transactions


## 1.3.14-beta

- [#1812](https://github.com/poanetwork/blockscout/pull/1812) - add pagination to addresses page
- [#1920](https://github.com/poanetwork/blockscout/pull/1920) - fix: remove source code fields from list endpoint
- [#1876](https://github.com/poanetwork/blockscout/pull/1876) - async calculate a count of blocks

### Fixes

- [#1917](https://github.com/poanetwork/blockscout/pull/1917) - Force block refetch if transaction is re-collated in a different block

### Chore

- [#1892](https://github.com/poanetwork/blockscout/pull/1892) - Remove temporary worker modules


## 1.3.13-beta

### Features

- [#1933](https://github.com/poanetwork/blockscout/pull/1933) - add eth_BlockNumber json rpc method

### Fixes

- [#1875](https://github.com/poanetwork/blockscout/pull/1875) - fix: resolve false positive constructor arguments
- [#1881](https://github.com/poanetwork/blockscout/pull/1881) - fix: store solc versions locally for performance
- [#1898](https://github.com/poanetwork/blockscout/pull/1898) - check if the constructor has arguments before verifying constructor arguments


## 1.3.12-beta

Reverting of synchronous block counter, implemented in #1848


## 1.3.11-beta

### Features

- [#1815](https://github.com/poanetwork/blockscout/pull/1815) - Be able to search without prefix "0x"
- [#1813](https://github.com/poanetwork/blockscout/pull/1813) - Add total blocks counter to the main page
- [#1806](https://github.com/poanetwork/blockscout/pull/1806) - Verify contracts with a post request
- [#1848](https://github.com/poanetwork/blockscout/pull/1848) - Add cache for block counter

### Fixes

- [#1829](https://github.com/poanetwork/blockscout/pull/1829) - Handle nil quantities in block decoding routine
- [#1830](https://github.com/poanetwork/blockscout/pull/1830) - Make block size field nullable
- [#1840](https://github.com/poanetwork/blockscout/pull/1840) - Handle case when total supply is nil
- [#1838](https://github.com/poanetwork/blockscout/pull/1838) - Block counter calculates only consensus blocks

### Chore

- [#1814](https://github.com/poanetwork/blockscout/pull/1814) - Clear build artefacts script
- [#1837](https://github.com/poanetwork/blockscout/pull/1837) - Add -f flag to clear_build.sh script delete static folder


## 1.3.10-beta

### Features

- [#1739](https://github.com/poanetwork/blockscout/pull/1739) - highlight decompiled source code
- [#1696](https://github.com/poanetwork/blockscout/pull/1696) - full-text search by tokens
- [#1742](https://github.com/poanetwork/blockscout/pull/1742) - Support RSK
- [#1777](https://github.com/poanetwork/blockscout/pull/1777) - show ERC-20 token transfer info on transaction page
- [#1770](https://github.com/poanetwork/blockscout/pull/1770) - set a websocket keepalive from config
- [#1789](https://github.com/poanetwork/blockscout/pull/1789) - add ERC-721 info to transaction overview page
- [#1801](https://github.com/poanetwork/blockscout/pull/1801) - Staking pools fetching

### Fixes

 - [#1724](https://github.com/poanetwork/blockscout/pull/1724) - Remove internal tx and token balance fetching from realtime fetcher
 - [#1727](https://github.com/poanetwork/blockscout/pull/1727) - add logs pagination in rpc api
 - [#1740](https://github.com/poanetwork/blockscout/pull/1740) - fix empty block time
 - [#1743](https://github.com/poanetwork/blockscout/pull/1743) - sort decompiled smart contracts in lexicographical order
 - [#1756](https://github.com/poanetwork/blockscout/pull/1756) - add today's token balance from the previous value
 - [#1769](https://github.com/poanetwork/blockscout/pull/1769) - add timestamp to block overview
 - [#1768](https://github.com/poanetwork/blockscout/pull/1768) - fix first block parameter
 - [#1778](https://github.com/poanetwork/blockscout/pull/1778) - Make websocket optional for realtime fetcher
 - [#1790](https://github.com/poanetwork/blockscout/pull/1790) - fix constructor arguments verification
 - [#1793](https://github.com/poanetwork/blockscout/pull/1793) - fix top nav autocomplete
 - [#1795](https://github.com/poanetwork/blockscout/pull/1795) - fix line numbers for decompiled contracts
 - [#1803](https://github.com/poanetwork/blockscout/pull/1803) - use coinmarketcap for total_supply by default
 - [#1802](https://github.com/poanetwork/blockscout/pull/1802) - make coinmarketcap's number of pages configurable
 - [#1799](https://github.com/poanetwork/blockscout/pull/1799) - Use eth_getUncleByBlockHashAndIndex for uncle block fetching
 - [#1531](https://github.com/poanetwork/blockscout/pull/1531) - docker: fix dockerFile for secp256k1 building
 - [#1835](https://github.com/poanetwork/blockscout/pull/1835) - fix: ignore `pong` messages without error

### Chore

 - [#1804](https://github.com/poanetwork/blockscout/pull/1804) - (Chore) Divide chains by Mainnet/Testnet in menu
 - [#1783](https://github.com/poanetwork/blockscout/pull/1783) - Update README with the chains that use Blockscout
 - [#1780](https://github.com/poanetwork/blockscout/pull/1780) - Update link to the Github repo in the footer
 - [#1757](https://github.com/poanetwork/blockscout/pull/1757) - Change twitter acc link to official Blockscout acc twitter
 - [#1749](https://github.com/poanetwork/blockscout/pull/1749) - Replace the link in the footer with the official POA announcements tg channel link
 - [#1718](https://github.com/poanetwork/blockscout/pull/1718) - Flatten indexer module hierarchy and supervisor tree
 - [#1753](https://github.com/poanetwork/blockscout/pull/1753) - Add a check mark to decompiled contract tab
 - [#1744](https://github.com/poanetwork/blockscout/pull/1744) - remove `0x0..0` from tests
 - [#1763](https://github.com/poanetwork/blockscout/pull/1763) - Describe indexer structure and list existing fetchers
 - [#1800](https://github.com/poanetwork/blockscout/pull/1800) - Disable lazy logging check in Credo


## 1.3.9-beta

### Features

 - [#1662](https://github.com/poanetwork/blockscout/pull/1662) - allow specifying number of optimization runs
 - [#1654](https://github.com/poanetwork/blockscout/pull/1654) - add decompiled code tab
 - [#1661](https://github.com/poanetwork/blockscout/pull/1661) - try to compile smart contract with the latest evm version
 - [#1665](https://github.com/poanetwork/blockscout/pull/1665) - Add contract verification RPC endpoint.
 - [#1706](https://github.com/poanetwork/blockscout/pull/1706) - allow setting update interval for addresses with b

### Fixes

 - [#1669](https://github.com/poanetwork/blockscout/pull/1669) - do not fail if multiple matching tokens are found
 - [#1691](https://github.com/poanetwork/blockscout/pull/1691) - decrease token metadata update interval
 - [#1688](https://github.com/poanetwork/blockscout/pull/1688) - do not fail if failure reason is atom
 - [#1692](https://github.com/poanetwork/blockscout/pull/1692) - exclude decompiled smart contract from encoding
 - [#1684](https://github.com/poanetwork/blockscout/pull/1684) - Discard child block with parent_hash not matching hash of imported block
 - [#1699](https://github.com/poanetwork/blockscout/pull/1699) - use seconds as transaction cache period measure
 - [#1697](https://github.com/poanetwork/blockscout/pull/1697) - fix failing in rpc if balance is empty
 - [#1711](https://github.com/poanetwork/blockscout/pull/1711) - rescue failing repo in block number cache update
 - [#1712](https://github.com/poanetwork/blockscout/pull/1712) - do not set contract code from transaction input
 - [#1714](https://github.com/poanetwork/blockscout/pull/1714) - fix average block time calculation

### Chore

 - [#1693](https://github.com/poanetwork/blockscout/pull/1693) - Add a checklist to the PR template


## 1.3.8-beta

### Features

 - [#1611](https://github.com/poanetwork/blockscout/pull/1611) - allow setting the first indexing block
 - [#1596](https://github.com/poanetwork/blockscout/pull/1596) - add endpoint to create decompiled contracts
 - [#1634](https://github.com/poanetwork/blockscout/pull/1634) - add transaction count cache

### Fixes

 - [#1630](https://github.com/poanetwork/blockscout/pull/1630) - (Fix) colour for release link in the footer
 - [#1621](https://github.com/poanetwork/blockscout/pull/1621) - Modify query to fetch failed contract creations
 - [#1614](https://github.com/poanetwork/blockscout/pull/1614) - Do not fetch burn address token balance
 - [#1639](https://github.com/poanetwork/blockscout/pull/1614) - Optimize token holder count updates when importing address current balances
 - [#1643](https://github.com/poanetwork/blockscout/pull/1643) - Set internal_transactions_indexed_at for empty blocks
 - [#1647](https://github.com/poanetwork/blockscout/pull/1647) - Fix typo in view
 - [#1650](https://github.com/poanetwork/blockscout/pull/1650) - Add petersburg evm version to smart contract verifier
 - [#1657](https://github.com/poanetwork/blockscout/pull/1657) - Force consensus loss for parent block if its hash mismatches parent_hash

### Chore


## 1.3.7-beta

### Features

### Fixes

 - [#1615](https://github.com/poanetwork/blockscout/pull/1615) - Add more logging to code fixer process
 - [#1613](https://github.com/poanetwork/blockscout/pull/1613) - Fix USD fee value
 - [#1577](https://github.com/poanetwork/blockscout/pull/1577) - Add process to fix contract with code
 - [#1583](https://github.com/poanetwork/blockscout/pull/1583) - Chunk JSON-RPC batches in case connection times out

### Chore

 - [#1610](https://github.com/poanetwork/blockscout/pull/1610) - Add PIRL to Readme


## 1.3.6-beta

### Features

 - [#1589](https://github.com/poanetwork/blockscout/pull/1589) - RPC endpoint to list addresses
 - [#1567](https://github.com/poanetwork/blockscout/pull/1567) - Allow setting different configuration just for realtime fetcher
 - [#1562](https://github.com/poanetwork/blockscout/pull/1562) - Add incoming transactions count to contract view
 - [#1608](https://github.com/poanetwork/blockscout/pull/1608) - Add listcontracts RPC Endpoint

### Fixes

 - [#1595](https://github.com/poanetwork/blockscout/pull/1595) - Reduce block_rewards in the catchup fetcher
 - [#1590](https://github.com/poanetwork/blockscout/pull/1590) - Added guard for fetching blocks with invalid number
 - [#1588](https://github.com/poanetwork/blockscout/pull/1588) - Fix usd value on address page
 - [#1586](https://github.com/poanetwork/blockscout/pull/1586) - Exact timestamp display
 - [#1581](https://github.com/poanetwork/blockscout/pull/1581) - Consider `creates` param when fetching transactions
 - [#1559](https://github.com/poanetwork/blockscout/pull/1559) - Change v column type for Transactions table

### Chore

 - [#1579](https://github.com/poanetwork/blockscout/pull/1579) - Add SpringChain to the list of Additional Chains Utilizing BlockScout
 - [#1578](https://github.com/poanetwork/blockscout/pull/1578) - Refine contributing procedure
 - [#1572](https://github.com/poanetwork/blockscout/pull/1572) - Add option to disable block rewards in indexer config


## 1.3.5-beta

### Features

 - [#1560](https://github.com/poanetwork/blockscout/pull/1560) - Allow executing smart contract functions in arbitrarily sized batches
 - [#1543](https://github.com/poanetwork/blockscout/pull/1543) - Use trace_replayBlockTransactions API for faster tracing
 - [#1558](https://github.com/poanetwork/blockscout/pull/1558) - Allow searching by token symbol
 - [#1551](https://github.com/poanetwork/blockscout/pull/1551) Exact date and time for Transaction details page
 - [#1547](https://github.com/poanetwork/blockscout/pull/1547) - Verify smart contracts with evm versions
 - [#1540](https://github.com/poanetwork/blockscout/pull/1540) - Fetch ERC721 token balances if sender is '0x0..0'
 - [#1539](https://github.com/poanetwork/blockscout/pull/1539) - Add the link to release in the footer
 - [#1519](https://github.com/poanetwork/blockscout/pull/1519) - Create contract methods
 - [#1496](https://github.com/poanetwork/blockscout/pull/1496) - Remove dropped/replaced transactions in pending transactions list
 - [#1492](https://github.com/poanetwork/blockscout/pull/1492) - Disable usd value for an empty exchange rate
 - [#1466](https://github.com/poanetwork/blockscout/pull/1466) - Decoding candidates for unverified contracts

### Fixes
 - [#1545](https://github.com/poanetwork/blockscout/pull/1545) - Fix scheduling of latest block polling in Realtime Fetcher
 - [#1554](https://github.com/poanetwork/blockscout/pull/1554) - Encode integer parameters when calling smart contract functions
 - [#1537](https://github.com/poanetwork/blockscout/pull/1537) - Fix test that depended on date
 - [#1534](https://github.com/poanetwork/blockscout/pull/1534) - Render a nicer error when creator cannot be determined
 - [#1527](https://github.com/poanetwork/blockscout/pull/1527) - Add index to value_fetched_at
 - [#1518](https://github.com/poanetwork/blockscout/pull/1518) - Select only distinct failed transactions
 - [#1516](https://github.com/poanetwork/blockscout/pull/1516) - Fix coin balance params reducer for pending transaction
 - [#1511](https://github.com/poanetwork/blockscout/pull/1511) - Set correct log level for production
 - [#1510](https://github.com/poanetwork/blockscout/pull/1510) - Fix test that fails every 1st day of the month
 - [#1509](https://github.com/poanetwork/blockscout/pull/1509) - Add index to blocks' consensus
 - [#1508](https://github.com/poanetwork/blockscout/pull/1508) - Remove duplicated indexes
 - [#1505](https://github.com/poanetwork/blockscout/pull/1505) - Use https instead of ssh for absinthe libs
 - [#1501](https://github.com/poanetwork/blockscout/pull/1501) - Constructor_arguments must be type `text`
 - [#1498](https://github.com/poanetwork/blockscout/pull/1498) - Add index for created_contract_address_hash in transactions
 - [#1493](https://github.com/poanetwork/blockscout/pull/1493) - Do not do work in process initialization
 - [#1487](https://github.com/poanetwork/blockscout/pull/1487) - Limit geth sync to 128 blocks
 - [#1484](https://github.com/poanetwork/blockscout/pull/1484) - Allow decoding input as utf-8
 - [#1479](https://github.com/poanetwork/blockscout/pull/1479) - Remove smoothing from coin balance chart

### Chore
 - [https://github.com/poanetwork/blockscout/pull/1532](https://github.com/poanetwork/blockscout/pull/1532) - Upgrade elixir to 1.8.1
 - [https://github.com/poanetwork/blockscout/pull/1553](https://github.com/poanetwork/blockscout/pull/1553) - Dockerfile: remove 1.7.1 version pin FROM bitwalker/alpine-elixir-phoenix
 - [https://github.com/poanetwork/blockscout/pull/1465](https://github.com/poanetwork/blockscout/pull/1465) - Resolve lodash security alert<|MERGE_RESOLUTION|>--- conflicted
+++ resolved
@@ -1,25 +1,18 @@
 ## Current
 
 ### Features
-<<<<<<< HEAD
 - [#2679](https://github.com/poanetwork/blockscout/pull/2679) - added fixed height for card chain blocks and card chain transactions
-=======
-- [#2665](https://github.com/poanetwork/blockscout/pull/2665) - new menu layout for mobile devices
-- [#2679](https://github.com/poanetwork/blockscout/pull/2679) - added fixed height for card chain blocks and card chain transactions 
->>>>>>> e7080634
 - [#2678](https://github.com/poanetwork/blockscout/pull/2678) - fixed dashboard banner height bug
 - [#2672](https://github.com/poanetwork/blockscout/pull/2672) - added new theme for xUSDT
+- [#2665](https://github.com/poanetwork/blockscout/pull/2665) - new menu layout for mobile devices
 - [#2663](https://github.com/poanetwork/blockscout/pull/2663) - Fetch address counters in parallel
 
 ### Fixes
+- [#2687](https://github.com/poanetwork/blockscout/pull/2687) - remove non-consensus token transfers, logs when inserting new consensus blocks
 - [#2684](https://github.com/poanetwork/blockscout/pull/2684) - do not filter pending logs
 - [#2682](https://github.com/poanetwork/blockscout/pull/2682) - Use Task.start instead of Task.async in caches
-<<<<<<< HEAD
-- [#2687](https://github.com/poanetwork/blockscout/pull/2687) - remove non-consensus token transfers, logs when inserting new consensus blocks
-
-=======
-- [#2671](https://github.com/poanetwork/blockscout/pull/2671) - fixed buttons color at smart contract section 
->>>>>>> e7080634
+- [#2671](https://github.com/poanetwork/blockscout/pull/2671) - fixed buttons color at smart contract section
+
 ### Chore
 
 
