--- conflicted
+++ resolved
@@ -57,11 +57,7 @@
         to_address: address
       )
 
-<<<<<<< HEAD
       conn = get(conn, address_token_path(conn, :index, Address.checksum(address)), type: "JSON")
-=======
-      conn = get(conn, address_token_path(conn, :index, to_string(address.hash)), type: "JSON")
->>>>>>> c5a3915c
 
       {:ok, %{"items" => items}} =
         conn.resp_body
@@ -103,11 +99,7 @@
       %Token{name: name, type: type, inserted_at: inserted_at} = token
 
       conn =
-<<<<<<< HEAD
         get(conn, address_token_path(BlockScoutWeb.Endpoint, :index, Address.checksum(address.hash)), %{
-=======
-        get(conn, address_token_path(BlockScoutWeb.Endpoint, :index, to_string(address.hash)), %{
->>>>>>> c5a3915c
           "token_name" => name,
           "token_type" => type,
           "token_inserted_at" => inserted_at,
@@ -139,11 +131,7 @@
         insert(:token_transfer, token_contract_address: token.contract_address, from_address: address)
       end)
 
-<<<<<<< HEAD
-      conn = get(conn, address_token_path(BlockScoutWeb.Endpoint, :index, Address.checksum(address.hash)), type: "JSON")
-=======
       conn = get(conn, address_token_path(BlockScoutWeb.Endpoint, :index, to_string(address.hash)), type: "JSON")
->>>>>>> c5a3915c
 
       {:ok, %{"next_page_path" => next_page_path}} =
         conn.resp_body
