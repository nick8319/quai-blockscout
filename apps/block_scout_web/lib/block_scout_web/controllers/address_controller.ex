defmodule BlockScoutWeb.AddressController do
  use BlockScoutWeb, :controller

  import BlockScoutWeb.Account.AuthController, only: [current_user: 1]

  import BlockScoutWeb.Chain, only: [paging_options: 1, next_page_params: 3, split_list_by_page: 1]

  import BlockScoutWeb.Models.GetAddressTags, only: [get_address_tags: 2]

  alias BlockScoutWeb.{
    AccessHelper,
    AddressTransactionController,
    AddressView,
    Controller
  }

  alias Explorer.{Chain, Market}
  alias Explorer.Chain.Address.Counters
  alias Explorer.Chain.{Address, Wei}
  alias Indexer.Fetcher.CoinBalanceOnDemand
  alias Phoenix.View

  def index(conn, %{"type" => "JSON"} = params) do
    addresses =
      params
      |> paging_options()
      |> Address.list_top_addresses()

    {addresses_page, next_page} = split_list_by_page(addresses)

    next_page_path =
      case next_page_params(next_page, addresses_page, params) do
        nil ->
          nil

        next_page_params ->
          address_path(
            conn,
            :index,
            Map.delete(next_page_params, "type")
          )
      end

    exchange_rate = Market.get_coin_exchange_rate()
    total_supply = Chain.total_supply()

    items_count_str = Map.get(params, "items_count")

    items_count =
      if items_count_str do
        {items_count, _} = Integer.parse(items_count_str)
        items_count
      else
        0
      end

    items =
      addresses_page
      |> Enum.with_index(1)
      |> Enum.map(fn {{address, tx_count}, index} ->
        View.render_to_string(
          AddressView,
          "_tile.html",
          address: address,
          index: items_count + index,
          exchange_rate: exchange_rate,
          total_supply: total_supply,
          tx_count: tx_count
        )
      end)

    json(
      conn,
      %{
        items: items,
        next_page_path: next_page_path
      }
    )
  end

  def index(conn, _params) do
    total_supply = Chain.total_supply()

    render(conn, "index.html",
      current_path: Controller.current_full_path(conn),
      address_count: Counters.address_estimated_count(),
      total_supply: total_supply
    )
  end

  @quai_contexts [
    %{shard: "cyprus1", context: 2, byte: ["00", "1d"]},
    %{shard: "cyprus2", context: 2, byte: ["1e", "3a"]},
    %{shard: "cyprus3", context: 2, byte: ["3b", "57"]},
    %{shard: "paxos1", context: 2, byte: ["58", "73"]},
    %{shard: "paxos2", context: 2, byte: ["74", "8f"]},
    %{shard: "paxos3", context: 2, byte: ["90", "ab"]},
    %{shard: "hydra1", context: 2, byte: ["ac", "c7"]},
    %{shard: "hydra2", context: 2, byte: ["c8", "e3"]},
    %{shard: "hydra3", context: 2, byte: ["e4", "ff"]}
  ]

  def get_shard_from_address(address) do
    get_in(
      Enum.at(
        Enum.filter(
          @quai_contexts,
          fn obj ->
            num = address
                  |> String.slice(2, 2)
                  |> String.to_integer(16)
            start = String.to_integer(Enum.at(obj.byte, 0), 16)
            finish = String.to_integer(Enum.at(obj.byte, 1), 16)
            num >= start and num <= finish
          end
        ),
        0
      ),
      [:shard]
    )
  end

  def show(conn, %{"id" => address_hash_string, "type" => "JSON"} = params) do
    AddressTransactionController.index(conn, Map.put(params, "address_id", address_hash_string))
  end

  def show(conn, %{"id" => address_hash_string} = params) do
    with {:ok, address_hash} <- Chain.string_to_address_hash(address_hash_string),
         {:ok, address} <- Chain.hash_to_address(address_hash),
<<<<<<< HEAD
         {:ok, false} <- AccessHelpers.restricted_access?(address_hash_string, params) do
      shard = get_shard_from_address(address_hash_string)
      if shard != nil and shard != String.downcase(System.get_env("SUBNETWORK")) and !(conn.host |> String.contains?("localhost")) do
        conn |> redirect(
                  external: "#{conn.scheme}://#{String.replace(conn.host, String.downcase(System.get_env("SUBNETWORK")), shard)}/address/#{address_hash_string}"
                ) |> halt()
      else
        render(
          conn,
          "_show_address_transactions.html",
          address: address,
          coin_balance_status: CoinBalanceOnDemand.trigger_fetch(address),
          exchange_rate: Market.get_exchange_rate(Explorer.coin()) || Token.null(),
          filter: params["filter"],
          counters_path: address_path(conn, :address_counters, %{"id" => address_hash_string}),
          current_path: Controller.current_full_path(conn),
          tags: get_address_tags(address_hash, current_user(conn))
        )
      end
=======
         {:ok, false} <- AccessHelper.restricted_access?(address_hash_string, params) do
      render(
        conn,
        "_show_address_transactions.html",
        address: address,
        coin_balance_status: CoinBalanceOnDemand.trigger_fetch(address),
        exchange_rate: Market.get_coin_exchange_rate(),
        filter: params["filter"],
        counters_path: address_path(conn, :address_counters, %{"id" => address_hash_string}),
        current_path: Controller.current_full_path(conn),
        tags: get_address_tags(address_hash, current_user(conn))
      )
>>>>>>> ce735c12
    else
      :error ->
        unprocessable_entity(conn)

      {:restricted_access, _} ->
        not_found(conn)

      {:error, :not_found} ->
        {:ok, address_hash} = Chain.string_to_address_hash(address_hash_string)

        address = %Chain.Address{
          hash: address_hash,
          smart_contract: nil,
          token: nil,
          fetched_coin_balance: %Wei{value: Decimal.new(0)}
        }
        case Chain.Hash.Address.validate(address_hash_string) do
          {:ok, _} ->
            render(
              conn,
              "_show_address_transactions.html",
              address: address,
              coin_balance_status: nil,
              exchange_rate: Market.get_coin_exchange_rate(),
              filter: params["filter"],
              counters_path: address_path(conn, :address_counters, %{"id" => address_hash_string}),
              current_path: Controller.current_full_path(conn),
              tags: get_address_tags(address_hash, current_user(conn))
            )

          _ ->
            not_found(conn)
        end
    end
  end

  def address_counters(conn, %{"id" => address_hash_string}) do
    with {:ok, address_hash} <- Chain.string_to_address_hash(address_hash_string),
         {:ok, address} <- Chain.hash_to_address(address_hash) do
      {validation_count} = Counters.address_counters(address)

      transactions_from_db = address.transactions_count || 0
      token_transfers_from_db = address.token_transfers_count || 0
      address_gas_usage_from_db = address.gas_used || 0

      json(conn, %{
        transaction_count: transactions_from_db,
        token_transfer_count: token_transfers_from_db,
        gas_usage_count: address_gas_usage_from_db,
        validation_count: validation_count
      })
    else
      _ ->
        json(conn, %{
          transaction_count: 0,
          token_transfer_count: 0,
          gas_usage_count: 0,
          validation_count: 0
        })
    end
  end
end<|MERGE_RESOLUTION|>--- conflicted
+++ resolved
@@ -127,8 +127,7 @@
   def show(conn, %{"id" => address_hash_string} = params) do
     with {:ok, address_hash} <- Chain.string_to_address_hash(address_hash_string),
          {:ok, address} <- Chain.hash_to_address(address_hash),
-<<<<<<< HEAD
-         {:ok, false} <- AccessHelpers.restricted_access?(address_hash_string, params) do
+         {:ok, false} <- AccessHelper.restricted_access?(address_hash_string, params) do
       shard = get_shard_from_address(address_hash_string)
       if shard != nil and shard != String.downcase(System.get_env("SUBNETWORK")) and !(conn.host |> String.contains?("localhost")) do
         conn |> redirect(
@@ -140,27 +139,13 @@
           "_show_address_transactions.html",
           address: address,
           coin_balance_status: CoinBalanceOnDemand.trigger_fetch(address),
-          exchange_rate: Market.get_exchange_rate(Explorer.coin()) || Token.null(),
+          exchange_rate: Market.get_coin_exchange_rate(),
           filter: params["filter"],
           counters_path: address_path(conn, :address_counters, %{"id" => address_hash_string}),
           current_path: Controller.current_full_path(conn),
           tags: get_address_tags(address_hash, current_user(conn))
         )
       end
-=======
-         {:ok, false} <- AccessHelper.restricted_access?(address_hash_string, params) do
-      render(
-        conn,
-        "_show_address_transactions.html",
-        address: address,
-        coin_balance_status: CoinBalanceOnDemand.trigger_fetch(address),
-        exchange_rate: Market.get_coin_exchange_rate(),
-        filter: params["filter"],
-        counters_path: address_path(conn, :address_counters, %{"id" => address_hash_string}),
-        current_path: Controller.current_full_path(conn),
-        tags: get_address_tags(address_hash, current_user(conn))
-      )
->>>>>>> ce735c12
     else
       :error ->
         unprocessable_entity(conn)
