defmodule BlockScoutWeb.ChainController do
  use BlockScoutWeb, :controller

  import BlockScoutWeb.Chain, only: [paging_options: 1]

  alias BlockScoutWeb.API.V2.Helper
  alias BlockScoutWeb.{ChainView, Controller}
  alias Explorer.{Chain, PagingOptions, Repo}
  alias Explorer.Chain.Address.Counters
  alias Explorer.Chain.{Address, Block, Transaction}
  alias Explorer.Chain.Cache.Block, as: BlockCache
  alias Explorer.Chain.Cache.GasUsage
  alias Explorer.Chain.Cache.Transaction, as: TransactionCache
  alias Explorer.Chain.Search
  alias Explorer.Chain.Supply.RSK
  alias Explorer.Counters.AverageBlockTime
  alias Explorer.Market
  alias Phoenix.View

  def show(conn, _params) do
    transaction_estimated_count = TransactionCache.estimated_count()
    total_gas_usage = GasUsage.total()
    block_count = BlockCache.estimated_count()
<<<<<<< HEAD
    address_count = Chain.address_estimated_count()
    last_prime_coincident = BlockCache.last_coincident("prime")
    last_region_coincident = BlockCache.last_coincident("region")
=======
    address_count = Counters.address_estimated_count()
>>>>>>> ce735c12

    market_cap_calculation =
      case Application.get_env(:explorer, :supply) do
        RSK ->
          RSK

        _ ->
          :standard
      end

    exchange_rate = Market.get_coin_exchange_rate()

    transaction_stats = Helper.get_transaction_stats()

    chart_data_paths = %{
      market: market_history_chart_path(conn, :show),
      transaction: transaction_history_chart_path(conn, :show)
    }

    chart_config = Application.get_env(:block_scout_web, :chart)[:chart_config]

    render(
      conn,
      "show.html",
      address_count: address_count,
      average_block_time: AverageBlockTime.average_block_time(),
      exchange_rate: exchange_rate,
      chart_config: chart_config,
      chart_config_json: Jason.encode!(chart_config),
      chart_data_paths: chart_data_paths,
      market_cap_calculation: market_cap_calculation,
      transaction_estimated_count: transaction_estimated_count,
      total_gas_usage: total_gas_usage,
      transactions_path: recent_transactions_path(conn, :index),
      transaction_stats: transaction_stats,
      block_count: block_count,
      last_prime_coincident: last_prime_coincident,
      last_region_coincident: last_region_coincident,
      gas_price: Application.get_env(:block_scout_web, :gas_price)
    )
  end

  def search(conn, %{"q" => ""}) do
    show(conn, [])
  end

  def search(conn, %{"q" => query}) do
    query
    |> String.trim()
    |> BlockScoutWeb.Chain.from_param()
    |> case do
      {:ok, item} ->
        redirect_search_results(conn, item)

      {:error, :not_found} ->
        search_path =
          conn
          |> search_path(:search_results, q: query)
          |> Controller.full_path()

        redirect(conn, to: search_path)
    end
  end

  def search(conn, _), do: not_found(conn)

  defp is_nonempty_array(%{"items" => items} = value) when is_map(value) and is_list(items) and length(items) > 0, do: true
  defp is_nonempty_array(_), do: false

  defp extract_items_from_chain_with_tx(chain_with_tx) do
    if chain_with_tx == nil do
      []
    else
      [chain_with_tx |> Map.get("content") |> Poison.decode() |> elem(1) |> Map.get("items") |> Enum.at(0) |> Enum.reduce(%{}, fn {key, value}, acc ->
        new_key = if key == "address", do: "address_hash", else: key
        Map.put(acc, new_key, value)
      end)]

    end
  end

  defp check_external_chains(encoded_results, query) do
     if encoded_results != [] do
       encoded_results
     else
       {:ok, response} = HTTPoison.get("#{System.get_env("RUST_MULTICHAIN_SEARCH_URL")}/api/v1/search?q=" <> query, [], params: [])
       chain_with_tx = response.body |> Poison.decode() |> elem(1) |> Map.values() |> Enum.find(
                                                                                        fn x ->
                                                                                          x |> Map.get("content") |> Poison.decode() |> elem(1) |> is_nonempty_array()
                                                                                        end)
       chain_with_tx |> extract_items_from_chain_with_tx()
     end
  end

  def token_autocomplete(conn, %{"q" => term} = params) when is_binary(term) do
    [paging_options: paging_options] = paging_options(params)
    offset = (max(paging_options.page_number, 1) - 1) * paging_options.page_size

    results =
      paging_options
      |> Search.joint_search(offset, term)

    encoded_results =
      results
      |> Enum.map(fn item ->
        tx_hash_bytes = Map.get(item, :tx_hash)
        block_hash_bytes = Map.get(item, :block_hash)

        item =
          if tx_hash_bytes do
            item
            |> Map.replace(:tx_hash, "0x" <> Base.encode16(tx_hash_bytes, case: :lower))
          else
            item
          end

        item =
          if block_hash_bytes do
            item
            |> Map.replace(:block_hash, "0x" <> Base.encode16(block_hash_bytes, case: :lower))
          else
            item
          end

        item
      end)
    encoded_results = encoded_results |> check_external_chains(term)
    json(conn, encoded_results)
  end

  def token_autocomplete(conn, _) do
    json(conn, "{}")
  end

  def chain_blocks(conn, _params) do
    if ajax?(conn) do
      blocks =
        [paging_options: %PagingOptions{page_size: 4}]
        |> Chain.list_blocks()
        |> Repo.preload([[miner: :names], :transactions, :ext_transactions, :rewards])
        |> Enum.map(fn block ->
          %{
            chain_block_html:
              View.render_to_string(
                ChainView,
                "_block.html",
                block: block
              ),
            block_number: block.number
          }
        end)

      json(conn, %{blocks: blocks})
    else
      unprocessable_entity(conn)
    end
  end

  defp redirect_search_results(conn, %Address{} = item) do
    address_path =
      conn
      |> address_path(:show, item)
      |> Controller.full_path()

    redirect(conn, to: address_path)
  end

  defp redirect_search_results(conn, %Block{} = item) do
    block_path =
      conn
      |> block_path(:show, item)
      |> Controller.full_path()

    redirect(conn, to: block_path)
  end

  defp redirect_search_results(conn, %Transaction{} = item) do
    transaction_path =
      conn
      |> transaction_path(:show, item)
      |> Controller.full_path()
    redirect(conn, to: transaction_path)
  end
end<|MERGE_RESOLUTION|>--- conflicted
+++ resolved
@@ -21,13 +21,9 @@
     transaction_estimated_count = TransactionCache.estimated_count()
     total_gas_usage = GasUsage.total()
     block_count = BlockCache.estimated_count()
-<<<<<<< HEAD
-    address_count = Chain.address_estimated_count()
+    address_count = Counters.address_estimated_count()
     last_prime_coincident = BlockCache.last_coincident("prime")
     last_region_coincident = BlockCache.last_coincident("region")
-=======
-    address_count = Counters.address_estimated_count()
->>>>>>> ce735c12
 
     market_cap_calculation =
       case Application.get_env(:explorer, :supply) do
