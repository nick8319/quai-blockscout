defmodule BlockScoutWeb.AddressView do
  use BlockScoutWeb, :view

  require Logger

  alias BlockScoutWeb.{AccessHelper, LayoutView}
  alias Explorer.Account.CustomABI
<<<<<<< HEAD
  alias Explorer.{Chain, CustomContractsHelpers, Repo}
  alias Explorer.Chain.{Address, ExternalTransaction, Hash, InternalTransaction, SmartContract, Token, TokenTransfer, Transaction, Wei}
=======
  alias Explorer.{Chain, CustomContractsHelper, Repo}
  alias Explorer.Chain.Address.Counters
  alias Explorer.Chain.{Address, Hash, InternalTransaction, Log, SmartContract, Token, TokenTransfer, Transaction, Wei}
>>>>>>> ce735c12
  alias Explorer.Chain.Block.Reward
  alias Explorer.Chain.SmartContract.Proxy
  alias Explorer.ExchangeRates.Token, as: TokenExchangeRate
  alias Explorer.SmartContract.{Helper, Writer}

  import BlockScoutWeb.Account.AuthController, only: [current_user: 1]

  @dialyzer :no_match

  @tabs [
    "coin-balances",
    "contracts",
    "decompiled-contracts",
    "internal-transactions",
    "token-transfers",
    "read-contract",
    "read-proxy",
    "write-contract",
    "write-proxy",
    "tokens",
    "transactions",
    "validations"
  ]

  def address_partial_selector(struct_to_render_from, direction, current_address, truncate \\ false)

  def address_partial_selector(%Address{} = address, _, current_address, truncate) do
    matching_address_check(current_address, address, contract?(address), truncate)
  end

  def address_partial_selector(
        %InternalTransaction{to_address_hash: nil, created_contract_address_hash: nil},
        :to,
        _current_address,
        _truncate
      ) do
    gettext("Contract Address Pending")
  end

  def address_partial_selector(
        %InternalTransaction{to_address: nil, created_contract_address: contract_address},
        :to,
        current_address,
        truncate
      ) do
    matching_address_check(current_address, contract_address, true, truncate)
  end

  def address_partial_selector(%InternalTransaction{to_address: address}, :to, current_address, truncate) do
    matching_address_check(current_address, address, contract?(address), truncate)
  end

  def address_partial_selector(%InternalTransaction{from_address: address}, :from, current_address, truncate) do
    matching_address_check(current_address, address, contract?(address), truncate)
  end

  def address_partial_selector(%TokenTransfer{to_address: address}, :to, current_address, truncate) do
    matching_address_check(current_address, address, contract?(address), truncate)
  end

  def address_partial_selector(%TokenTransfer{from_address: address}, :from, current_address, truncate) do
    matching_address_check(current_address, address, contract?(address), truncate)
  end

  def address_partial_selector(
        %Transaction{to_address_hash: nil, created_contract_address_hash: nil},
        :to,
        _current_address,
        _truncate
      ) do
    gettext("Contract Address Pending")
  end

  def address_partial_selector(
        %ExternalTransaction{to_address: nil, created_contract_address: contract_address},
        :to,
        current_address,
        truncate
      ) do
    matching_address_check(current_address, contract_address, true, truncate)
  end

  def address_partial_selector(%ExternalTransaction{to_address: address}, :to, current_address, truncate) do
    matching_address_check(current_address, address, contract?(address), truncate)
  end

  def address_partial_selector(%ExternalTransaction{from_address: address}, :from, current_address, truncate) do
    matching_address_check(current_address, address, contract?(address), truncate)
  end

  def address_partial_selector(
        %Transaction{to_address: nil, created_contract_address: contract_address},
        :to,
        current_address,
        truncate
      ) do
    matching_address_check(current_address, contract_address, true, truncate)
  end

  def address_partial_selector(%Transaction{to_address: address}, :to, current_address, truncate) do
    matching_address_check(current_address, address, contract?(address), truncate)
  end

  def address_partial_selector(%Transaction{from_address: address}, :from, current_address, truncate) do
    matching_address_check(current_address, address, contract?(address), truncate)
  end

  def address_partial_selector(%Reward{address: address}, _, current_address, truncate) do
    matching_address_check(current_address, address, false, truncate)
  end

  def address_title(%Address{} = address) do
    if contract?(address) do
      gettext("Contract Address")
    else
      gettext("Address")
    end
  end

  @doc """
  Returns a formatted address balance and includes the unit.
  """
  def balance(%Address{fetched_coin_balance: nil}), do: ""

  def balance(%Address{fetched_coin_balance: balance}) do
    format_wei_value(balance, :ether)
  end

  def balance_percentage_enabled?(total_supply) do
    Application.get_env(:block_scout_web, :show_percentage) && total_supply > 0
  end

  def balance_percentage(_, nil), do: ""

  def balance_percentage(
        %Address{
          hash: %Explorer.Chain.Hash{
            byte_count: 20,
            bytes: <<0, 0, 0, 0, 0, 0, 0, 0, 0, 0, 0, 0, 0, 0, 0, 0, 0, 0, 0, 0>>
          }
        },
        _
      ),
      do: ""

  def balance_percentage(%Address{fetched_coin_balance: balance}, total_supply) do
    if Decimal.compare(total_supply, 0) == :gt do
      balance
      |> Wei.to(:ether)
      |> Decimal.div(Decimal.new(total_supply))
      |> Decimal.mult(100)
      |> Decimal.round(4)
      |> Decimal.to_string(:normal)
      |> Kernel.<>("% #{gettext("Market Cap")}")
    else
      balance
      |> Wei.to(:ether)
      |> Decimal.to_string(:normal)
    end
  end

  def empty_exchange_rate?(exchange_rate) do
    TokenExchangeRate.null?(exchange_rate)
  end

  def balance_percentage(%Address{fetched_coin_balance: _} = address) do
    balance_percentage(address, Chain.total_supply())
  end

  def balance_block_number(%Address{fetched_coin_balance_block_number: nil}), do: ""

  def balance_block_number(%Address{fetched_coin_balance_block_number: fetched_coin_balance_block_number}) do
    to_string(fetched_coin_balance_block_number)
  end

  def contract?(%Address{contract_code: nil}), do: false

  def contract?(%Address{contract_code: _}), do: true

  def contract?(nil), do: true

  def validator?(val) when val > 0, do: true

  def validator?(_), do: false

  def hash(%Address{hash: hash}) do
    to_string(hash)
  end

  @doc """
  Returns the primary name of an address if available. If there is no names on address function performs preload of names association.
  """
  def primary_name(%Address{names: [_ | _] = address_names}) do
    case Enum.find(address_names, &(&1.primary == true)) do
      nil ->
        %Address.Name{name: name} = Enum.at(address_names, 0)
        name

      %Address.Name{name: name} ->
        name
    end
  end

  def primary_name(%Address{names: %Ecto.Association.NotLoaded{}} = address) do
    primary_name(Repo.preload(address, [:names]))
  end

  def primary_name(%Address{names: _} = address) do
    with false <- is_nil(address.contract_code),
         twin <- SmartContract.get_verified_twin_contract(address),
         false <- is_nil(twin) do
      twin.name
    else
      _ ->
        nil
    end
  end

  def implementation_name(%Address{smart_contract: %{implementation_name: implementation_name}}),
    do: implementation_name

  def implementation_name(_), do: nil

  def primary_validator_metadata(%Address{names: [_ | _] = address_names}) do
    case Enum.find(address_names, &(&1.primary == true)) do
      %Address.Name{
        metadata:
          metadata = %{
            "license_id" => _,
            "address" => _,
            "state" => _,
            "zipcode" => _,
            "expiration_date" => _,
            "created_date" => _
          }
      } ->
        metadata

      _ ->
        nil
    end
  end

  def primary_validator_metadata(%Address{names: _}), do: nil

  def format_datetime_string(unix_date) do
    unix_date
    |> DateTime.from_unix!()
    |> Timex.format!("{M}-{D}-{YYYY}")
  end

  def qr_code(address_hash) do
    address_hash
    |> to_string()
    |> QRCode.to_png()
    |> Base.encode64()
  end

  def smart_contract_verified?(%Address{smart_contract: %{metadata_from_verified_twin: true}}), do: false

  def smart_contract_verified?(%Address{smart_contract: %SmartContract{}}), do: true

  def smart_contract_verified?(%Address{smart_contract: nil}), do: false

  def smart_contract_with_read_only_functions?(%Address{smart_contract: %SmartContract{}} = address) do
    Enum.any?(address.smart_contract.abi || [], &is_read_function?(&1))
  end

  def smart_contract_with_read_only_functions?(%Address{smart_contract: _}), do: false

  def is_read_function?(function), do: Helper.queriable_method?(function) || Helper.read_with_wallet_method?(function)

  def smart_contract_is_proxy?(address, options \\ [])

  def smart_contract_is_proxy?(%Address{smart_contract: %SmartContract{} = smart_contract}, options) do
    Proxy.proxy_contract?(smart_contract, options)
  end

  def smart_contract_is_proxy?(%Address{smart_contract: _}, _), do: false

  def smart_contract_with_write_functions?(%Address{smart_contract: %SmartContract{}} = address) do
    !contract_interaction_disabled?() &&
      Enum.any?(
        address.smart_contract.abi || [],
        &Writer.write_function?(&1)
      )
  end

  def smart_contract_with_write_functions?(%Address{smart_contract: _}), do: false

  def has_decompiled_code?(address) do
    address.has_decompiled_code? ||
      (Ecto.assoc_loaded?(address.decompiled_smart_contracts) && Enum.count(address.decompiled_smart_contracts) > 0)
  end

  def token_title(%Token{name: nil, contract_address_hash: contract_address_hash}) do
    short_hash_left_right(contract_address_hash)
  end

  def token_title(%Token{name: name, symbol: symbol}), do: "#{name} (#{symbol})"

  def trimmed_hash(%Hash{} = hash) do
    string_hash = to_string(hash)
    trimmed_hash(string_hash)
  end

  def trimmed_hash(address) when is_binary(address) do
    "#{String.slice(address, 0..7)}–#{String.slice(address, -6..-1)}"
  end

  def trimmed_hash(_), do: ""

  def trimmed_verify_link(hash) do
    string_hash = to_string(hash)
    "#{String.slice(string_hash, 0..21)}..."
  end

  def transaction_hash(%Address{contracts_creation_internal_transaction: %InternalTransaction{}} = address) do
    address.contracts_creation_internal_transaction.transaction_hash
  end

  def transaction_hash(%Address{contracts_creation_transaction: %Transaction{}} = address) do
    address.contracts_creation_transaction.hash
  end

  def from_address_hash(%Address{contracts_creation_internal_transaction: %InternalTransaction{}} = address) do
    address.contracts_creation_internal_transaction.from_address_hash
  end

  def from_address_hash(%Address{contracts_creation_transaction: %Transaction{}} = address) do
    address.contracts_creation_transaction.from_address_hash
  end

  def from_address_hash(_address), do: nil

  def address_link_to_other_explorer(link, address, full) do
    if full do
      link <> to_string(address)
    else
      trimmed_verify_link(link <> to_string(address))
    end
  end

  defp matching_address_check(%Address{hash: hash} = current_address, %Address{hash: hash}, contract?, truncate) do
    [
      view_module: __MODULE__,
      partial: "_responsive_hash.html",
      address: current_address,
      contract: contract?,
      truncate: truncate,
      use_custom_tooltip: false
    ]
  end

  defp matching_address_check(_current_address, %Address{} = address, contract?, truncate) do
    [
      view_module: __MODULE__,
      partial: "_link.html",
      address: address,
      contract: contract?,
      truncate: truncate,
      use_custom_tooltip: false
    ]
  end

  @doc """
  Get the current tab name/title from the request path and possible tab names.

  The tabs on mobile are represented by a dropdown list, which has a title. This title is the
  currently selected tab name. This function returns that name, properly gettext'ed.

  The list of possible tab names for this page is represented by the attribute @tab.

  Raises error if there is no match, so a developer of a new tab must include it in the list.
  """
  def current_tab_name(request_path) do
    @tabs
    |> Enum.filter(&tab_active?(&1, request_path))
    |> tab_name()
  end

  defp tab_name(["tokens"]), do: gettext("Tokens")
  defp tab_name(["internal-transactions"]), do: gettext("Internal Transactions")
  defp tab_name(["transactions"]), do: gettext("Transactions")
  defp tab_name(["token-transfers"]), do: gettext("Token Transfers")
  defp tab_name(["contracts"]), do: gettext("Code")
  defp tab_name(["decompiled-contracts"]), do: gettext("Decompiled Code")
  defp tab_name(["read-contract"]), do: gettext("Read Contract")
  defp tab_name(["read-proxy"]), do: gettext("Read Proxy")
  defp tab_name(["write-contract"]), do: gettext("Write Contract")
  defp tab_name(["write-proxy"]), do: gettext("Write Proxy")
  defp tab_name(["coin-balances"]), do: gettext("Coin Balance History")
  defp tab_name(["validations"]), do: gettext("Blocks Validated")
  defp tab_name(["logs"]), do: gettext("Logs")

  def short_hash(%Address{hash: hash}) do
    <<
      "0x",
      short_address::binary-size(6),
      _rest::binary
    >> = to_string(hash)

    "0x" <> short_address
  end

  def short_hash_left_right(hash) when not is_nil(hash) do
    case hash do
      "0x" <> rest ->
        shortify_hash_string(rest)

      %Chain.Hash{
        byte_count: _,
        bytes: bytes
      } ->
        shortify_hash_string(Base.encode16(bytes, case: :lower))

      hash ->
        shortify_hash_string(hash)
    end
  end

  def short_hash_left_right(hash) when is_nil(hash), do: ""

  defp shortify_hash_string(hash) do
    <<
      left::binary-size(6),
      _middle::binary-size(28),
      right::binary-size(6)
    >> = to_string(hash)

    "0x" <> left <> "-" <> right
  end

  def short_contract_name(name, max_length) do
    short_string(name, max_length)
  end

  def short_token_id(%Decimal{} = token_id, max_length) do
    token_id
    |> Decimal.to_string()
    |> short_string(max_length)
  end

  def short_token_id(token_id, max_length) do
    short_string(token_id, max_length)
  end

  def short_string(nil, _max_length), do: ""

  def short_string(name, max_length) do
    part_length = Kernel.trunc(max_length / 4)

    if String.length(name) <= max_length,
      do: name,
      else: "#{String.slice(name, 0, max_length - part_length)}..#{String.slice(name, -part_length, part_length)}"
  end

  def address_page_title(address) do
    cond do
      smart_contract_verified?(address) -> "#{address.smart_contract.name} (#{to_string(address)})"
      contract?(address) -> "Contract #{to_string(address)}"
      true -> "#{to_string(address)}"
    end
  end

  def smart_contract_is_gnosis_safe_proxy?(%Address{smart_contract: %SmartContract{}} = address) do
    address.smart_contract.name == "GnosisSafeProxy" && Proxy.gnosis_safe_contract?(address.smart_contract.abi)
  end

  def smart_contract_is_gnosis_safe_proxy?(_address), do: false

  def tag_name_to_label(tag_name) do
    tag_name
    |> String.replace(" ", "-")
  end

  def fetch_custom_abi(conn, address_hash) do
    if current_user = current_user(conn) do
      CustomABI.get_custom_abi_by_identity_id_and_address_hash(address_hash, current_user.id)
    end
  end

  def has_address_custom_abi_with_read_functions?(conn, address_hash) do
    custom_abi = fetch_custom_abi(conn, address_hash)

    check_custom_abi_for_having_read_functions(custom_abi)
  end

  def check_custom_abi_for_having_read_functions(custom_abi),
    do: !is_nil(custom_abi) && Enum.any?(custom_abi.abi, &is_read_function?(&1))

  def has_address_custom_abi_with_write_functions?(conn, address_hash) do
    if contract_interaction_disabled?() do
      false
    else
      custom_abi = fetch_custom_abi(conn, address_hash)

      check_custom_abi_for_having_write_functions(custom_abi)
    end
  end

  def check_custom_abi_for_having_write_functions(custom_abi),
    do: !is_nil(custom_abi) && Enum.any?(custom_abi.abi, &Writer.write_function?(&1))

  def contract_interaction_disabled?, do: Application.get_env(:block_scout_web, :contract)[:disable_interaction]

  @doc """
    Decodes given log
  """
  @spec decode(Log.t(), Transaction.t()) ::
          {:ok, String.t(), String.t(), map()}
          | {:error, atom()}
          | {:error, atom(), list()}
          | {{:error, :contract_not_verified, list()}, any()}
  def decode(log, transaction) do
    {result, _contracts_acc, _events_acc} = Log.decode(log, transaction, [], true)
    result
  end
end<|MERGE_RESOLUTION|>--- conflicted
+++ resolved
@@ -5,14 +5,9 @@
 
   alias BlockScoutWeb.{AccessHelper, LayoutView}
   alias Explorer.Account.CustomABI
-<<<<<<< HEAD
-  alias Explorer.{Chain, CustomContractsHelpers, Repo}
-  alias Explorer.Chain.{Address, ExternalTransaction, Hash, InternalTransaction, SmartContract, Token, TokenTransfer, Transaction, Wei}
-=======
   alias Explorer.{Chain, CustomContractsHelper, Repo}
   alias Explorer.Chain.Address.Counters
-  alias Explorer.Chain.{Address, Hash, InternalTransaction, Log, SmartContract, Token, TokenTransfer, Transaction, Wei}
->>>>>>> ce735c12
+  alias Explorer.Chain.{Address, ExternalTransaction, Hash, InternalTransaction, Log, SmartContract, Token, TokenTransfer, Transaction, Wei}
   alias Explorer.Chain.Block.Reward
   alias Explorer.Chain.SmartContract.Proxy
   alias Explorer.ExchangeRates.Token, as: TokenExchangeRate
