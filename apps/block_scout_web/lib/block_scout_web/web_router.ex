--- conflicted
+++ resolved
@@ -104,11 +104,8 @@
 
     resources "/block", BlockController, only: [:show], param: "hash_or_number" do
       resources("/transactions", BlockTransactionController, only: [:index], as: :transaction)
-<<<<<<< HEAD
       resources("/external-transactions", BlockExternalTransactionController, only: [:index], as: :external_transaction)
-=======
       resources("/withdrawals", BlockWithdrawalController, only: [:index], as: :withdrawal)
->>>>>>> ce735c12
     end
 
     resources("/blocks", BlockController, as: :blocks, only: [:index])
@@ -118,11 +115,8 @@
       only: [:show],
       param: "hash_or_number" do
       resources("/transactions", BlockTransactionController, only: [:index], as: :transaction)
-<<<<<<< HEAD
       resources("/external-transactions", BlockExternalTransactionController, only: [:index], as: :transaction)
-=======
       resources("/withdrawals", BlockWithdrawalController, only: [:index], as: :withdrawal)
->>>>>>> ce735c12
     end
 
     get("/reorgs", BlockController, :reorg, as: :reorg)
