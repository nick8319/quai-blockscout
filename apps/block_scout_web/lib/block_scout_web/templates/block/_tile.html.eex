<% burnt_fees = if !is_nil(@block.base_fee_per_gas), do: Wei.mult(@block.base_fee_per_gas, BlockBurntFeeCounter.fetch(@block.hash)), else: nil %>
<% priority_fee = if !is_nil(@block.base_fee_per_gas), do: BlockPriorityFeeCounter.fetch(@block.hash), else: nil %>
<div class="tile tile-type-<%= String.downcase(@block_type) %> fade-up" data-selector="block-tile" data-block-number="<%= to_string(@block.number) %>" data-block-hash="<%= @block.hash %>">
  <div class="row">
    <div class="tile-transaction-type-block col-md-2 d-flex flex-row flex-md-column">
      <%= if @block_type == "Block" do %>
        <%= link(
              class: "tile-label",
              to: block_path(BlockScoutWeb.Endpoint, :show, @block),
              "data-selector": "block-number"
            ) do %>
            #<%= @block %>
          <% end %>
      <% else %>
        <%= link(
              class: "tile-label",
              to: block_path(BlockScoutWeb.Endpoint, :show, @block.hash),
              "data-selector": "block-number"
            ) do %>
            #<%= @block %>
          <% end %>
      <% end %>
      <span class="tile-status-label font-weight-400" data-test="transaction_type"><%= @block_type %></span>
    </div>
    <div class="col-md-6 col-lg-7">
      <div>
        <!-- transactions -->
        <span class="mr-2">
          <%= ngettext("%{count} Txn", "%{count} Txn", Enum.count(@block.transactions)) %>
        </span>
        <!-- external transactions -->
        <span class="mr-2">
          <%= ngettext("%{count} Etxn", "%{count} Etxn", Enum.count(@block.ext_transactions)) %> <!--  -->
        </span>
        <%= if @block.size do %>
           <!-- size -->
          <span class="mr-2"> <%= Cldr.Unit.new!(:byte, @block.size) |> cldr_unit_to_string!() %> </span>
        <% end %>
        <!-- age -->
        <span data-from-now="<%= @block.timestamp %>"></span>
      </div>
<<<<<<< HEAD
      <%= if System.get_env("HIDE_BLOCK_MINER") !== "true" do %>
      <div class="text-nowrap text-truncate mt-3 mt-md-0">
        <!-- validator -->
        <%= gettext "Miner" %>
        <%= render BlockScoutWeb.AddressView,
=======
      <%= if !Application.get_env(:block_scout_web, :hide_block_miner) do %>
        <div class="text-nowrap text-truncate mt-3 mt-md-0">
          <!-- validator -->
          <%= gettext "Miner" %>
          <%= render BlockScoutWeb.AddressView,
>>>>>>> ce735c12
            "_link.html",
            address: @block.miner,
            contract: false,
            use_custom_tooltip: false %>
      </div>
      <% end %>
      <%= if show_reward?(@block.rewards) do %>
        <div class="text-nowrap text-truncate mt-3 mt-md-0">
          <!-- validator reward -->
          <%= gettext "Reward" %>
          <span class="ml-2">
            <%= combined_rewards_value(@block) %>
          </span>
        </div>
      <% end %>
    </div>
    <div class="col-md-4 col-lg-3 text-md-right d-flex flex-column align-items-md-end justify-content-md-end mt-3 mt-md-0">
      <%= if !is_nil(@block.base_fee_per_gas) do %>
        <!-- Priority Fee -->
        <span> <%= format_wei_value(%Wei{value: priority_fee}, :ether) %> <%= gettext "Priority Fees" %> </span>
        <!-- Burnt Fees -->
        <span> <%= format_wei_value(burnt_fees, :ether) %> <%= gettext "Burnt Fees" %> </span>
      <% end %>
      <!-- Gas Limit -->
      <span> <%= formatted_gas(@block.gas_limit) %> <%= gettext "Gas Limit" %> </span>
      <!-- Gas Used -->
      <div class="mr-3 mr-md-0">
        <%= formatted_gas(@block.gas_used) %>
        <% gas = if Decimal.compare(@block.gas_limit, 0) == :gt, do: Decimal.to_integer(@block.gas_used) / Decimal.to_integer(@block.gas_limit), else: 0  %>
        (<%= formatted_gas(gas, format: "#.#%") %>)
        <%= gettext "Gas Used" %>
      </div>
      <!-- Progress bar -->
      <div class="progress">
        <div class="progress-bar" role="progressbar" style="width: <%= formatted_gas(gas, format: "#.#%") %>;" aria-valuenow="50" aria-valuemin="0" aria-valuemax="100">
        </div>
      </div>
    </div>
  </div>
</div><|MERGE_RESOLUTION|>--- conflicted
+++ resolved
@@ -39,19 +39,11 @@
         <!-- age -->
         <span data-from-now="<%= @block.timestamp %>"></span>
       </div>
-<<<<<<< HEAD
-      <%= if System.get_env("HIDE_BLOCK_MINER") !== "true" do %>
-      <div class="text-nowrap text-truncate mt-3 mt-md-0">
-        <!-- validator -->
-        <%= gettext "Miner" %>
-        <%= render BlockScoutWeb.AddressView,
-=======
       <%= if !Application.get_env(:block_scout_web, :hide_block_miner) do %>
         <div class="text-nowrap text-truncate mt-3 mt-md-0">
           <!-- validator -->
           <%= gettext "Miner" %>
           <%= render BlockScoutWeb.AddressView,
->>>>>>> ce735c12
             "_link.html",
             address: @block.miner,
             contract: false,
