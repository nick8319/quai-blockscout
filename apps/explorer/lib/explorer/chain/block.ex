defmodule Explorer.Chain.Block do
  @moduledoc """
  A package of data that contains zero or more transactions, the hash of the previous block ("parent"), and optionally
  other data. Because each block (except for the initial "genesis block") points to the previous block, the data
  structure that they form is called a "blockchain".
  """

  use Explorer.Schema

<<<<<<< HEAD
  alias Explorer.Chain.{Address, Gas, Hash, PendingBlockOperation, ExternalTransaction, Transaction, Wei}
  alias Explorer.Chain.Block.{Reward, SecondDegreeRelation}

  @optional_attrs ~w(size refetch_needed difficulty base_fee_per_gas)a
=======
  alias Explorer.Chain.{Address, Block, Gas, Hash, PendingBlockOperation, Transaction, Wei, Withdrawal}
  alias Explorer.Chain.Block.{EmissionReward, Reward, SecondDegreeRelation}
  alias Explorer.Repo

  @optional_attrs ~w(size refetch_needed total_difficulty difficulty base_fee_per_gas)a
                  |> (&(case Application.compile_env(:explorer, :chain_type) do
                          "rsk" ->
                            &1 ++
                              ~w(minimum_gas_price bitcoin_merged_mining_header bitcoin_merged_mining_coinbase_transaction bitcoin_merged_mining_merkle_proof hash_for_merged_mining)a

                          _ ->
                            &1
                        end)).()
>>>>>>> ce735c12

  @required_attrs ~w(consensus gas_limit gas_used hash miner_hash nonce number parent_hash timestamp)a

  @quai_attrs ~w(manifest_hash_full number_full parent_hash_full parent_entropy_full parent_delta_s_full sub_manifest location is_prime_coincident is_region_coincident total_entropy parent_entropy parent_delta_s transactions_root ext_transactions_root ext_rollup_root)a

  @typedoc """
  How much work is required to find a hash with some number of leading 0s.  It is measured in hashes for PoW
  (Proof-of-Work) chains like Ethereum.  In PoA (Proof-of-Authority) chains, it does not apply as blocks are validated
  in a round-robin fashion, and so the value is always `Decimal.new(0)`.
  """
  @type difficulty :: Decimal.t()

  @typedoc """
  Number of the block in the chain.
  """
  @type block_number :: non_neg_integer()

  if Application.compile_env(:explorer, :chain_type) == "rsk" do
    @rootstock_fields quote(
                        do: [
                          bitcoin_merged_mining_header: binary(),
                          bitcoin_merged_mining_coinbase_transaction: binary(),
                          bitcoin_merged_mining_merkle_proof: binary(),
                          hash_for_merged_mining: binary(),
                          minimum_gas_price: Decimal.t()
                        ]
                      )
  else
    @rootstock_fields quote(do: [])
  end

  @typedoc """
   * `consensus`
     * `true` - this is a block on the longest consensus agreed upon chain.
     * `false` - this is an uncle block from a fork.
   * `difficulty` - how hard the block was to mine.
   * `gas_limit` - If the total number of gas used by the computation spawned by the transaction, including the
     original message and any sub-messages that may be triggered, is less than or equal to the gas limit, then the
     transaction processes. If the total gas exceeds the gas limit, then all changes are reverted, except that the
     transaction is still valid and the fee can still be collected by the miner.
   * `gas_used` - The actual `t:gas/0` used to mine/validate the transactions in the block.
   * `hash` - the hash of the block.
   * `miner` - the hash of the `t:Explorer.Chain.Address.t/0` of the miner.  In Proof-of-Authority chains, this is the
     validator.
   * `nonce` - the hash of the generated proof-of-work.  Not used in Proof-of-Authority chains.
   * `number` - which block this is along the chain.
   * `parent_hash` - the hash of the parent block, which should have the previous `number`
   * `size` - The size of the block in bytes.
   * `timestamp` - When the block was collated
   * `transactions` - the `t:Explorer.Chain.Transaction.t/0` in this block.
   * `base_fee_per_gas` - Minimum fee required per unit of gas. Fee adjusts based on network congestion.
  #{if Application.compile_env(:explorer, :chain_type) == "rsk" do
    """
     * `bitcoin_merged_mining_header` - Bitcoin merged mining header on Rootstock chains.
     * `bitcoin_merged_mining_coinbase_transaction` - Bitcoin merged mining coinbase transaction on Rootstock chains.
     * `bitcoin_merged_mining_merkle_proof` - Bitcoin merged mining merkle proof on Rootstock chains.
     * `hash_for_merged_mining` - Hash for merged mining on Rootstock chains.
     * `minimum_gas_price` - Minimum block gas price on Rootstock chains.
    """
  end}
  """
  @type t :: %__MODULE__{
          unquote_splicing(@rootstock_fields),
          consensus: boolean(),
          difficulty: difficulty(),
          gas_limit: Gas.t(),
          gas_used: Gas.t(),
          hash: Hash.Full.t(),
          miner: %Ecto.Association.NotLoaded{} | Address.t(),
          miner_hash: Hash.Address.t(),
          nonce: Hash.Nonce.t(),
          number: block_number(),
          parent_hash: Hash.t(),
          size: non_neg_integer(),
          timestamp: DateTime.t(),
          total_entropy: Decimal.t(),
          parent_entropy: Decimal.t(),
          parent_delta_s: Decimal.t(),
          parent_entropy_full: [Decimal.t()],
          parent_delta_s_full: [Decimal.t()],
          transactions: %Ecto.Association.NotLoaded{} | [Transaction.t()],
          refetch_needed: boolean(),
          base_fee_per_gas: Wei.t(),
          is_empty: boolean(),
          ext_transactions: %Ecto.Association.NotLoaded{} | [ExternalTransaction.t()],
#          ext_transactions: [Transaction.t()],
          ext_transactions_root: Hash.Full.t(),
          transactions_root: Hash.Full.t(),
          ext_rollup_root: Hash.Full.t(),
          sub_manifest: [Hash.Full.t()],
          manifest_hash_full: [Hash.Full.t()],
          number_full: [block_number()],
          parent_hash_full: [Hash.t()],
#          location: [:integer],
          location: :string,
          is_prime_coincident: boolean(),
          is_region_coincident: boolean()
        }

  @primary_key {:hash, Hash.Full, autogenerate: false}
  schema "blocks" do
    field(:consensus, :boolean)
    field(:difficulty, :decimal)
    field(:gas_limit, :decimal)
    field(:gas_used, :decimal)
    field(:nonce, Hash.Nonce)
    field(:number, :integer)
    field(:size, :integer)
    field(:timestamp, :utc_datetime_usec)
    field(:refetch_needed, :boolean)
    field(:base_fee_per_gas, Wei)
    field(:is_empty, :boolean)
<<<<<<< HEAD
    field(:parent_entropy, :decimal)
    field(:parent_delta_s, :decimal)
    field(:parent_entropy_full, {:array, :decimal})
    field(:parent_delta_s_full, {:array, :decimal})
    field(:total_entropy, :decimal)
    #field(:ext_transactions, {:array, Hash.Full})
    field(:transactions_root, Hash.Full)
    field(:ext_transactions_root, Hash.Full)
    field(:ext_rollup_root, Hash.Full)
    field(:sub_manifest, {:array, Hash.Full})
    field(:manifest_hash_full, {:array, Hash.Full})
    field(:number_full, {:array, :integer})
    field(:parent_hash_full, {:array, Hash.Full})
    field(:location, :string)
    field(:is_prime_coincident, :boolean)
    field(:is_region_coincident, :boolean)
=======

    if Application.compile_env(:explorer, :chain_type) == "rsk" do
      field(:bitcoin_merged_mining_header, :binary)
      field(:bitcoin_merged_mining_coinbase_transaction, :binary)
      field(:bitcoin_merged_mining_merkle_proof, :binary)
      field(:hash_for_merged_mining, :binary)
      field(:minimum_gas_price, :decimal)
    end

>>>>>>> ce735c12
    timestamps()

    belongs_to(:miner, Address, foreign_key: :miner_hash, references: :hash, type: Hash.Address)

    has_many(:nephew_relations, SecondDegreeRelation, foreign_key: :uncle_hash)
    has_many(:nephews, through: [:nephew_relations, :nephew])

    belongs_to(:parent, __MODULE__, foreign_key: :parent_hash, references: :hash, type: Hash.Full)

    has_many(:uncle_relations, SecondDegreeRelation, foreign_key: :nephew_hash)
    has_many(:uncles, through: [:uncle_relations, :uncle])

    has_many(:transactions, Transaction)
    has_many(:ext_transactions, ExternalTransaction)
#    has_many(:ext_transactions, Transaction)
    has_many(:transaction_forks, Transaction.Fork, foreign_key: :uncle_hash)

    has_many(:rewards, Reward, foreign_key: :block_hash)

    has_many(:withdrawals, Withdrawal, foreign_key: :block_hash)

    has_one(:pending_operations, PendingBlockOperation, foreign_key: :block_hash)
  end

  def changeset(%__MODULE__{} = block, attrs) do
    block
    |> cast(attrs, @required_attrs ++ @optional_attrs ++ @quai_attrs)
    |> validate_required(@required_attrs)
    |> foreign_key_constraint(:parent_hash)
    |> unique_constraint(:hash, name: :blocks_pkey)
  end

  def number_only_changeset(%__MODULE__{} = block, attrs) do
    block
    |> cast(attrs, @required_attrs ++ @optional_attrs)
    |> validate_required([:number])
    |> foreign_key_constraint(:parent_hash)
    |> unique_constraint(:hash, name: :blocks_pkey)
  end

  def blocks_without_reward_query do
    consensus_blocks_query =
      from(
        block in __MODULE__,
        where: block.consensus == true
      )

    validator_rewards =
      from(
        r in Reward,
        where: r.address_type == ^"validator"
      )

    from(
      b in subquery(consensus_blocks_query),
      left_join: r in subquery(validator_rewards),
      on: [block_hash: b.hash],
      where: is_nil(r.block_hash)
    )
  end

  @doc """
  Adds to the given block's query a `where` with conditions to filter by the type of block;
  `Uncle`, `Reorg`, or `Block`.
  """
  def block_type_filter(query, "Block"), do: where(query, [block], block.consensus == true)

  def block_type_filter(query, "Reorg") do
    from(block in query,
      as: :block,
      left_join: uncles in assoc(block, :nephew_relations),
      where:
        block.consensus == false and is_nil(uncles.uncle_hash) and
          exists(from(b in Block, where: b.number == parent_as(:block).number and b.consensus))
    )
  end

  def block_type_filter(query, "Uncle"), do: where(query, [block], block.consensus == false)

  @doc """
  Returns query that fetches up to `limit` of consensus blocks
  that are missing rootstock data ordered by number desc.
  """
  @spec blocks_without_rootstock_data_query(non_neg_integer()) :: Ecto.Query.t()
  def blocks_without_rootstock_data_query(limit) do
    from(
      block in __MODULE__,
      where:
        is_nil(block.minimum_gas_price) or
          is_nil(block.bitcoin_merged_mining_header) or
          is_nil(block.bitcoin_merged_mining_coinbase_transaction) or
          is_nil(block.bitcoin_merged_mining_merkle_proof) or
          is_nil(block.hash_for_merged_mining),
      where: block.consensus == true,
      limit: ^limit,
      order_by: [desc: block.number]
    )
  end

  @doc """
  Calculates transaction fees (gas price * gas used) for the list of transactions (from a single block)
  """
  @spec transaction_fees([Transaction.t()]) :: Decimal.t()
  def transaction_fees(transactions) do
    Enum.reduce(transactions, Decimal.new(0), fn %{gas_used: gas_used, gas_price: gas_price}, acc ->
      if gas_price do
        gas_used
        |> Decimal.new()
        |> Decimal.mult(gas_price_to_decimal(gas_price))
        |> Decimal.add(acc)
      else
        acc
      end
    end)
  end

  defp gas_price_to_decimal(nil), do: nil
  defp gas_price_to_decimal(%Wei{} = wei), do: wei.value
  defp gas_price_to_decimal(gas_price), do: Decimal.new(gas_price)

  @doc """
  Calculates burnt fees for the list of transactions (from a single block)
  """
  @spec burnt_fees(list(), Wei.t() | nil) :: Wei.t() | nil
  def burnt_fees(transactions, base_fee_per_gas) do
    total_gas_used =
      transactions
      |> Enum.reduce(Decimal.new(0), fn %{gas_used: gas_used}, acc ->
        gas_used
        |> Decimal.new()
        |> Decimal.add(acc)
      end)

    if is_nil(base_fee_per_gas) do
      nil
    else
      Wei.mult(base_fee_per_gas_to_wei(base_fee_per_gas), total_gas_used)
    end
  end

  defp base_fee_per_gas_to_wei(%Wei{} = wei), do: wei
  defp base_fee_per_gas_to_wei(base_fee_per_gas), do: %Wei{value: Decimal.new(base_fee_per_gas)}

  @uncle_reward_coef 1 / 32
  @spec block_reward_by_parts(Block.t(), [Transaction.t()]) :: %{
          block_number: block_number(),
          block_hash: Hash.Full.t(),
          miner_hash: Hash.Address.t(),
          static_reward: any(),
          transaction_fees: any(),
          burnt_fees: Wei.t() | nil,
          uncle_reward: Wei.t() | nil | false
        }
  def block_reward_by_parts(block, transactions) do
    %{hash: block_hash, number: block_number} = block
    base_fee_per_gas = Map.get(block, :base_fee_per_gas)

    transaction_fees = transaction_fees(transactions)

    static_reward =
      Repo.one(
        from(
          er in EmissionReward,
          where: fragment("int8range(?, ?) <@ ?", ^block_number, ^(block_number + 1), er.block_range),
          select: er.reward
        )
      ) || %Wei{value: Decimal.new(0)}

    has_uncles? = is_list(block.uncles) and not Enum.empty?(block.uncles)

    burnt_fees = burnt_fees(transactions, base_fee_per_gas)
    uncle_reward = (has_uncles? && Wei.mult(static_reward, Decimal.from_float(@uncle_reward_coef))) || nil

    %{
      block_number: block_number,
      block_hash: block_hash,
      miner_hash: block.miner_hash,
      static_reward: static_reward,
      transaction_fees: %Wei{value: transaction_fees},
      burnt_fees: burnt_fees || %Wei{value: Decimal.new(0)},
      uncle_reward: uncle_reward || %Wei{value: Decimal.new(0)}
    }
  end
end<|MERGE_RESOLUTION|>--- conflicted
+++ resolved
@@ -7,13 +7,7 @@
 
   use Explorer.Schema
 
-<<<<<<< HEAD
-  alias Explorer.Chain.{Address, Gas, Hash, PendingBlockOperation, ExternalTransaction, Transaction, Wei}
-  alias Explorer.Chain.Block.{Reward, SecondDegreeRelation}
-
-  @optional_attrs ~w(size refetch_needed difficulty base_fee_per_gas)a
-=======
-  alias Explorer.Chain.{Address, Block, Gas, Hash, PendingBlockOperation, Transaction, Wei, Withdrawal}
+  alias Explorer.Chain.{Address, Block, Gas, Hash, PendingBlockOperation, ExternalTransaction, Transaction, Wei, Withdrawal}
   alias Explorer.Chain.Block.{EmissionReward, Reward, SecondDegreeRelation}
   alias Explorer.Repo
 
@@ -26,7 +20,6 @@
                           _ ->
                             &1
                         end)).()
->>>>>>> ce735c12
 
   @required_attrs ~w(consensus gas_limit gas_used hash miner_hash nonce number parent_hash timestamp)a
 
@@ -139,7 +132,6 @@
     field(:refetch_needed, :boolean)
     field(:base_fee_per_gas, Wei)
     field(:is_empty, :boolean)
-<<<<<<< HEAD
     field(:parent_entropy, :decimal)
     field(:parent_delta_s, :decimal)
     field(:parent_entropy_full, {:array, :decimal})
@@ -156,8 +148,6 @@
     field(:location, :string)
     field(:is_prime_coincident, :boolean)
     field(:is_region_coincident, :boolean)
-=======
-
     if Application.compile_env(:explorer, :chain_type) == "rsk" do
       field(:bitcoin_merged_mining_header, :binary)
       field(:bitcoin_merged_mining_coinbase_transaction, :binary)
@@ -166,7 +156,6 @@
       field(:minimum_gas_price, :decimal)
     end
 
->>>>>>> ce735c12
     timestamps()
 
     belongs_to(:miner, Address, foreign_key: :miner_hash, references: :hash, type: Hash.Address)
