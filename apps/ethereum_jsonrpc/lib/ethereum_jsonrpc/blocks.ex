--- conflicted
+++ resolved
@@ -12,22 +12,16 @@
           blocks_params: [map()],
           block_second_degree_relations_params: [map()],
           transactions_params: [map()],
-<<<<<<< HEAD
           ext_transactions_params: [map()],
-=======
           withdrawals_params: Withdrawals.params(),
->>>>>>> ce735c12
           errors: [Transport.error()]
         }
 
   defstruct blocks_params: [],
             block_second_degree_relations_params: [],
             transactions_params: [],
-<<<<<<< HEAD
             ext_transactions_params: [],
-=======
             withdrawals_params: [],
->>>>>>> ce735c12
             errors: []
 
   def requests(id_to_params, request) when is_map(id_to_params) and is_function(request, 1) do
@@ -56,19 +50,13 @@
 
     elixir_uncles = elixir_to_uncles(elixir_blocks)
     elixir_transactions = elixir_to_transactions(elixir_blocks)
-<<<<<<< HEAD
     elixir_ext_transactions = elixir_to_ext_transactions(elixir_blocks)
+    elixir_withdrawals = elixir_to_withdrawals(elixir_blocks)
 
     block_second_degree_relations_params = Uncles.elixir_to_params(elixir_uncles)
     transactions_params = Transactions.elixir_to_params(elixir_transactions)
     ext_transactions_params = Transactions.elixir_to_params(elixir_ext_transactions)
-=======
-    elixir_withdrawals = elixir_to_withdrawals(elixir_blocks)
-
-    block_second_degree_relations_params = Uncles.elixir_to_params(elixir_uncles)
-    transactions_params = Transactions.elixir_to_params(elixir_transactions)
     withdrawals_params = Withdrawals.elixir_to_params(elixir_withdrawals)
->>>>>>> ce735c12
     blocks_params = elixir_to_params(elixir_blocks)
 
     %__MODULE__{
@@ -76,11 +64,8 @@
       blocks_params: blocks_params,
       block_second_degree_relations_params: block_second_degree_relations_params,
       transactions_params: transactions_params,
-<<<<<<< HEAD
-      ext_transactions_params: ext_transactions_params
-=======
+      ext_transactions_params: ext_transactions_params,
       withdrawals_params: withdrawals_params
->>>>>>> ce735c12
     }
   end
 
